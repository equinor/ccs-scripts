#!/usr/bin/env python
"""
Calculates the amount of CO2 inside and outside a given perimeter,
and separates the result per formation and phase (gas/dissolved).
Output is a table in CSV format.
"""
import argparse
import dataclasses
import getpass
import logging
import os
import pathlib
import platform
import socket
import subprocess
import sys
from datetime import datetime
from typing import Any, Dict, List, Optional, Union

import numpy as np
import pandas as pd
import shapely.geometry
import yaml

from ccs_scripts.co2_containment.calculate import (
    ContainedCo2,
    calculate_co2_containment,
)
from ccs_scripts.co2_containment.co2_calculation import (
    CalculationType,
    Co2Data,
    _set_calc_type_from_input_string,
    calculate_co2,
)


# pylint: disable=too-many-arguments
def calculate_out_of_bounds_co2(
    grid_file: str,
    unrst_file: str,
    init_file: str,
    compact: bool,
    calc_type_input: str,
    zone_info: Dict,
    region_info: Dict,
    file_containment_polygon: Optional[str] = None,
    file_hazardous_polygon: Optional[str] = None,
) -> pd.DataFrame:
    """
    Calculates sum of co2 mass or volume at each time step. Use polygons
    to divide into different categories (inside / outside / hazardous). Result
    is a data frame.

    Args:
        grid_file (str): Path to EGRID-file
        unrst_file (str): Path to UNRST-file
        init_file (str): Path to INIT-file
        compact (bool): Write the output to a single file as compact as possible
        calc_type_input (str): Choose mass / cell_volume / actual_volume
        file_containment_polygon (str): Path to polygon defining the
            containment area
        file_hazardous_polygon (str): Path to polygon defining the
            hazardous area
        zone_info (Dict): Dictionary containing path to zone-file,
            or zranges (if the zone-file is provided as a YAML-file
            with zones defined through intervals in depth)
            as well as a list connecting zone-numbers to names
        region_info (Dict): Dictionary containing path to potential region-file,
            and list connecting region-numbers to names, if available

    Returns:
        pd.DataFrame
    """
    co2_data = calculate_co2(
        grid_file, unrst_file, zone_info, region_info, calc_type_input, init_file
    )
    if file_containment_polygon is not None:
        containment_polygon = _read_polygon(file_containment_polygon)
    else:
        containment_polygon = None
    if file_hazardous_polygon is not None:
        hazardous_polygon = _read_polygon(file_hazardous_polygon)
    else:
        hazardous_polygon = None
    return calculate_from_co2_data(
        co2_data,
        containment_polygon,
        hazardous_polygon,
        compact,
        calc_type_input,
        zone_info,
        region_info,
    )


def calculate_from_co2_data(
    co2_data: Co2Data,
    containment_polygon: shapely.geometry.Polygon,
    hazardous_polygon: Union[shapely.geometry.Polygon, None],
    compact: bool,
    calc_type_input: str,
    zone_info: Dict,
    region_info: Dict,
) -> Union[pd.DataFrame, Dict[str, Dict[str, pd.DataFrame]]]:
    """
    Use polygons to divide co2 mass or volume into different categories
    (inside / outside / hazardous). Result is a data frame.

    Args:
        co2_data (Co2Data): Mass/volume of CO2 at each time step
        containment_polygon (shapely.geometry.Polygon): Polygon defining the
            containment area
        hazardous_polygon (shapely.geometry.Polygon): Polygon defining the
            hazardous area
        compact (bool):
        calc_type_input (str): Choose mass / cell_volume / actual_volume
        zone_info (Dict): Dictionary containing zone information
        region_info (Dict): Dictionary containing region information

    Returns:
        pd.DataFrame
    """
    calc_type = _set_calc_type_from_input_string(calc_type_input.lower())
    contained_co2 = calculate_co2_containment(
        co2_data,
        containment_polygon,
        hazardous_polygon,
        zone_info,
        region_info,
        calc_type=calc_type,
    )
    data_frame = _construct_containment_table(contained_co2)
    if compact:
        return data_frame
    logging.info("\nMerge data rows for data frame")
    if co2_data.zone is None and co2_data.region is None:
        return _merge_date_rows(data_frame, calc_type)
    if co2_data.region is None:
        return {
            "zone": {
                z: _merge_date_rows(g, calc_type) for z, g in data_frame.groupby("zone")
            }
        }
    if co2_data.zone is None:
        return {
            "region": {
                z: _merge_date_rows(g, calc_type)
                for z, g in data_frame.groupby("region")
            }
        }
    return {
        "zone": {
            z: _merge_date_rows(g, calc_type) for z, g in data_frame.groupby("zone")
        },
        "region": {
            z: _merge_date_rows(g, calc_type) for z, g in data_frame.groupby("region")
        },
    }


def _read_polygon(polygon_file: str) -> shapely.geometry.Polygon:
    """
    Reads a polygon from file.

    Args:
        polygon_file (str): Path to polygon file

    Returns:
        shapely.geometry.Polygon
    """
    poly_xy = np.genfromtxt(polygon_file, skip_header=1, delimiter=",")[:, :2]
    return shapely.geometry.Polygon(poly_xy)


def _construct_containment_table(
    contained_co2: List[ContainedCo2],
) -> pd.DataFrame:
    """
    Creates a data frame from calculated CO2 data.

    Args:
        contained_co2 (list of ContainedCo2): CO2 data divided into phases/locations

    Returns:
        pd.DataFrame
    """
    records = [dataclasses.asdict(c) for c in contained_co2]
    return pd.DataFrame.from_records(records)


# pylint: disable-msg=too-many-locals
def _merge_date_rows(
    data_frame: pd.DataFrame, calc_type: CalculationType
) -> pd.DataFrame:
    """
    Uses input dataframe to calculate various new columns and renames/merges
    some columns.

    Args:
        data_frame (pd.DataFrame): Input data frame
        calc_type (CalculationType): Choose mass / cell_volume /
            actual_volume from enum CalculationType

    Returns:
        pd.DataFrame: Output data frame
    """
    data_frame = data_frame.drop(columns=["zone", "region"], axis=1, errors="ignore")
    # Total
    df1 = (
        data_frame.drop(["phase", "location"], axis=1)
        .groupby(["date"])
        .sum()
        .rename(columns={"amount": "total"})
    )
    total_df = df1.copy()
    if calc_type == CalculationType.CELL_VOLUME:
        df2 = data_frame.drop("phase", axis=1).groupby(["location", "date"]).sum()
        df2a = df2.loc[("contained",)].rename(columns={"amount": "total_contained"})
        df2b = df2.loc[("outside",)].rename(columns={"amount": "total_outside"})
        df2c = df2.loc[("hazardous",)].rename(columns={"amount": "total_hazardous"})
        for _df in [df2a, df2b, df2c]:
            total_df = total_df.merge(_df, on="date", how="left")
    else:
        df2 = data_frame.drop("location", axis=1).groupby(["phase", "date"]).sum()
        df2a = df2.loc["gas"].rename(columns={"amount": "total_gas"})
        df2b = df2.loc["aqueous"].rename(columns={"amount": "total_aqueous"})
        # Total by containment
        df3 = data_frame.drop("phase", axis=1).groupby(["location", "date"]).sum()
        df3a = df3.loc[("contained",)].rename(columns={"amount": "total_contained"})
        df3b = df3.loc[("outside",)].rename(columns={"amount": "total_outside"})
        df3c = df3.loc[("hazardous",)].rename(columns={"amount": "total_hazardous"})
        # Total by containment and phase
        df4 = data_frame.groupby(["phase", "location", "date"]).sum()
        df4a = df4.loc["gas", "contained"].rename(columns={"amount": "gas_contained"})
        df4b = df4.loc["aqueous", "contained"].rename(
            columns={"amount": "aqueous_contained"}
        )
        df4c = df4.loc["gas", "outside"].rename(columns={"amount": "gas_outside"})
        df4d = df4.loc["aqueous", "outside"].rename(
            columns={"amount": "aqueous_outside"}
        )
        df4e = df4.loc["gas", "hazardous"].rename(columns={"amount": "gas_hazardous"})
        df4f = df4.loc["aqueous", "hazardous"].rename(
            columns={"amount": "aqueous_hazardous"}
        )
        for _df in [df2a, df2b, df3a, df3b, df3c, df4a, df4b, df4c, df4d, df4e, df4f]:
            total_df = total_df.merge(_df, on="date", how="left")
    return total_df.reset_index()


def get_parser() -> argparse.ArgumentParser:
    """
    Make parser and define arguments

    Returns:
        argparse.ArgumentParser
    """
    path_name = pathlib.Path(__file__).name
    parser = argparse.ArgumentParser(path_name)
    parser.add_argument(
        "case",
        help="Path to Eclipse case (EGRID, INIT and UNRST files), including base name,\
        but excluding the file extension (.EGRID, .INIT, .UNRST)",
    )
    parser.add_argument(
        "calc_type_input",
        help="CO2 calculation options: mass / cell_volume / actual_volume.",
    )
    parser.add_argument(
        "--root_dir",
        help="Path to root directory. The other paths can be provided relative \
        to this or as absolute paths. Default is 2 levels up from Eclipse case.",
        default=None,
    )
    parser.add_argument(
        "--out_dir",
        help="Path to output directory (file name is set to \
        'plume_<calculation type>.csv'). \
        Defaults to <root_dir>/share/results/tables.",
        default=None,
    )
    parser.add_argument(
        "--containment_polygon",
        help="Path to polygon that determines the bounds of the containment area. \
        Count all CO2 as contained if polygon is not provided.",
        default=None,
    )
    parser.add_argument(
        "--hazardous_polygon",
        help="Path to polygon that determines the bounds of the hazardous area.",
        default=None,
    )
    parser.add_argument(
        "--egrid",
        help="Path to EGRID file. Overwrites <case> if provided.",
        default=None,
    )
    parser.add_argument(
        "--unrst",
        help="Path to UNRST file. Overwrites <case> if provided.",
        default=None,
    )
    parser.add_argument(
        "--init",
        help="Path to INIT file. Overwrites <case> if provided.",
        default=None,
    )
    parser.add_argument(
        "--zonefile", help="Path to file containing zone information.", default=None
    )
    parser.add_argument(
        "--regionfile", help="Path to file containing region information.", default=None
    )
    parser.add_argument(
        "--region_property",
        help="Property in INIT file containing integer grid of regions.",
        default=None,
    )
    parser.add_argument(
        "--compact",
        help="Write the output to a single file as compact as possible.",
        action="store_true",
    )
    parser.add_argument(
        "--verbose",
        help="Log information to screen",
        action="store_true",
    )
    parser.add_argument(
        "--debug",
        help="Log debug information to screen",
        action="store_true",
    )

    return parser


def _replace_default_dummies_from_ert(args):
    if args.root_dir == "-1":
        args.root_dir = None
    if args.egrid == "-1":
        args.egrid = None
    if args.unrst == "-1":
        args.unrst = None
    if args.init == "-1":
        args.init = None
    if args.out_dir == "-1":
        args.out_dir = None
    if args.zonefile == "-1":
        args.zonefile = None
    if args.regionfile == "-1":
        args.regionfile = None
    if args.region_property == "-1":
        args.region_property = None
    if args.containment_polygon == "-1":
        args.containment_polygon = None
    if args.hazardous_polygon == "-1":
        args.hazardous_polygon = None


class InputError(Exception):
    """Raised when relative paths are provided when absolute ones are expected"""


def process_args() -> argparse.Namespace:
    """
    Process arguments and do some minor conversions.
    Create absolute paths if relative paths are provided.

    Returns:
        argparse.Namespace
    """
    args = get_parser().parse_args()
    args.calc_type_input = args.calc_type_input.lower()

    _replace_default_dummies_from_ert(args)

    if args.root_dir is None:
        p = pathlib.Path(args.case).parents
        if len(p) < 3:
            error_text = "Invalid input, <case> must have at least two parent levels \
            if <root_dir> is not provided."
            raise InputError(error_text)
        args.root_dir = p[2]
    if args.out_dir is None:
        args.out_dir = os.path.join(args.root_dir, "share", "results", "tables")
    adict = vars(args)
    paths = [
        "case",
        "out_dir",
        "egrid",
        "unrst",
        "init",
        "zonefile",
        "containment_polygon",
        "hazardous_polygon",
    ]
    for key in paths:
        if adict[key] is not None and not pathlib.Path(adict[key]).is_absolute():
            adict[key] = os.path.join(args.root_dir, adict[key])

    if args.egrid is None:
        if args.case.endswith(".EGRID"):
            args.egrid = args.case
        else:
            args.egrid = args.case + ".EGRID"
    if args.unrst is None:
        args.unrst = args.egrid.replace(".EGRID", ".UNRST")
    if args.init is None:
        args.init = args.egrid.replace(".EGRID", ".INIT")

    if args.debug:
        logging.basicConfig(format="%(message)s", level=logging.DEBUG)
    elif args.verbose:
        logging.basicConfig(format="%(message)s", level=logging.INFO)
    else:
        logging.basicConfig(format="%(message)s", level=logging.WARNING)

    return args


def check_input(arguments: argparse.Namespace):
    """
    Checks that input arguments are valid. Checks if files exist etc.

    Args:
        arguments (argparse.Namespace): Input arguments

    Raises:
        ValueError: If calc_type_input is invalid
        FileNotFoundError: If one or more input files are not found
    """
    CalculationType.check_for_key(arguments.calc_type_input.upper())

    files_not_found = []
    if not os.path.isfile(arguments.egrid):
        files_not_found.append(arguments.egrid)
    if not os.path.isfile(arguments.unrst):
        files_not_found.append(arguments.unrst)
    if not os.path.isfile(arguments.init):
        files_not_found.append(arguments.init)
    if arguments.zonefile is not None and not os.path.isfile(arguments.zonefile):
        files_not_found.append(arguments.zonefile)
    if arguments.regionfile is not None and not os.path.isfile(arguments.regionfile):
        files_not_found.append(arguments.regionfile)
    if arguments.containment_polygon is not None and not os.path.isfile(
        arguments.containment_polygon
    ):
        files_not_found.append(arguments.containment_polygon)
    if arguments.hazardous_polygon is not None and not os.path.isfile(
        arguments.hazardous_polygon
    ):
        files_not_found.append(arguments.hazardous_polygon)
    if files_not_found:
        error_text = "The following file(s) were not found:"
        for file in files_not_found:
            error_text += "\n  * " + file
        raise FileNotFoundError(error_text)

    if not os.path.isdir(arguments.out_dir):
        logging.warning("Output directory doesn't exist. Creating a new folder.")
        os.mkdir(arguments.out_dir)


def process_zonefile_if_yaml(zonefile: str) -> Optional[Dict[str, List[int]]]:
    """
    Processes zone_file if it is provided as a yaml file, ex:
    zranges:
        - Zone1: [1, 5]
        - Zone2: [6, 10]
        - Zone3: [11, 14]

    Returns:
        Dictionary connecting names of zones to their layers:
    {
        "Zone1": [1,5]
        "Zone2": [6,10]
        "Zone3": [11,14]
    }
    """
    if zonefile.split(".")[-1].lower() in ["yml", "yaml"]:
        with open(zonefile, "r", encoding="utf8") as stream:
            try:
                zfile = yaml.safe_load(stream)
            except yaml.YAMLError as exc:
                logging.error(exc)
                sys.exit(1)
        if "zranges" not in zfile:
            error_text = "The yaml zone file must be in the format:\nzranges:\
            \n    - Zone1: [1, 5]\n    - Zone2: [6, 10]\n    - Zone3: [11, 14])"
            raise InputError(error_text)
        zranges = zfile["zranges"]
        if len(zranges) > 1:
            zranges_ = zranges[0]
            for zr in zranges[1:]:
                zranges_.update(zr)
            zranges = zranges_
        return zranges
    return None


<<<<<<< HEAD
def log_input_configuration(arguments_processed: argparse.Namespace) -> None:
    version = "v0.4.0"
    is_dev_version = True
    if is_dev_version:
        version += "_dev"
        try:
            source_dir = os.path.dirname(os.path.abspath(__file__))
            short_hash = (
                subprocess.check_output(
                    ["git", "rev-parse", "--short", "HEAD"], cwd=source_dir
                )
                .decode("ascii")
                .strip()
            )
        except subprocess.CalledProcessError:
            short_hash = "-"
        version += " (latest git commit: " + short_hash + ")"

    now = datetime.now()
    date_time = now.strftime("%B %d, %Y %H:%M:%S")
    logging.info("CCS-scripts - Containment calculations")
    logging.info("======================================")
    logging.info(f"Version             : {version}")
    logging.info(f"Date and time       : {date_time}")
    logging.info(f"User                : {getpass.getuser()}")
    logging.info(f"Host                : {socket.gethostname()}")
    logging.info(f"Platform            : {platform.system()} ({platform.release()})")
    logging.info(
        f"Python version      : {sys.version_info.major}.\
        {sys.version_info.minor}.{sys.version_info.micro}"
    )

    logging.info(f"\nCase                : {arguments_processed.case}")
    logging.info(f"Calculation type    : {arguments_processed.calc_type_input}")
    logging.info(f"Root directory      : {arguments_processed.root_dir}")
    logging.info(f"Output directory    : {arguments_processed.out_dir}")
    logging.info(f"Containment polygon : {arguments_processed.containment_polygon}")
    logging.info(f"Hazardous polygon   : {arguments_processed.hazardous_polygon}")
    logging.info(f"EGRID file          : {arguments_processed.egrid}")
    logging.info(f"UNRST file          : {arguments_processed.unrst}")
    logging.info(f"INIT file           : {arguments_processed.init}")
    logging.info(f"Zone file           : {arguments_processed.zonefile}")
    logging.info(
        f"Compact             : {'yes' if arguments_processed.compact else 'no'}\n"
    )


def log_summary_of_results(df: pd.DataFrame) -> None:
    logging.info("\nSummary of results:")
    logging.info("===================")
    logging.info(f"Number of dates     : {len(df['date'].unique())}")
    logging.info(f"First date          : {df['date'].iloc[0]}")
    logging.info(f"Last date           : {df['date'].iloc[-1]}")
    logging.info(f"End state total     : {df['total'].iloc[-1]:.1f}")
    if "total_gas" in df:
        logging.info(
            f"End state gaseous   : {df['total_gas'].iloc[-1]:.1f} \
            ({(100.0 * df['total_gas'].iloc[-1] / df['total'].iloc[-1]):.1f} %)"
        )
    if "total_aqueous" in df:
        logging.info(
            f"End state aqueous   : {df['total_aqueous'].iloc[-1]:.1f} \
            ({(100.0 * df['total_aqueous'].iloc[-1] / df['total'].iloc[-1]):.1f} %)"
        )
    logging.info(
        f"End state contained : {df['total_contained'].iloc[-1]:.1f} \
        ({(100.0 * df['total_contained'].iloc[-1] / df['total'].iloc[-1]):.1f} %)"
    )
    logging.info(
        f"End state outside   : {df['total_outside'].iloc[-1]:.1f} \
        ({(100.0 * df['total_outside'].iloc[-1] / df['total'].iloc[-1]):.1f} %)"
    )
    logging.info(
        f"End state hazardous : {df['total_hazardous'].iloc[-1]:.1f} \
        ({(100.0 * df['total_hazardous'].iloc[-1] / df['total'].iloc[-1]):.1f} %)"
    )
    if "zone" in df:
        logging.info("Split into zones?   : yes")
        unique_zones = df["zone"].unique()
        n_zones = (
            len(unique_zones) - 1 if "all" in df["zone"].values else len(unique_zones)
        )
        logging.info(f"Number of zones     : {n_zones}")
        logging.info(f"Zones               : {', '.join(unique_zones)}")
    else:
        logging.info("Split into zones?   : no")
    if "region" in df:
        logging.info("Split into regions? : yes")
        unique_regions = df["region"].unique()
        n_regions = (
            len(unique_regions) - 1
            if "all" in df["region"].values
            else len(unique_regions)
        )
        logging.info(f"Number of regions   : {n_regions}")
        logging.info(f"Regions             : {', '.join(unique_regions)}")
    else:
        logging.info("Split into regions? : no")


def _combine_data_frame(
    data_frame: Union[pd.DataFrame, Dict[str, pd.DataFrame]],
    zone_info: Dict[str, Any],
    region_info: Dict[str, Any],
) -> pd.DataFrame:
    """
    Combine data frames from different zones into one single data frame
    """
    if zone_info["source"] is None and region_info["int_to_region"] is None:
        assert isinstance(data_frame, pd.DataFrame)
        return data_frame

    assert isinstance(data_frame, Dict)
    zone_df = pd.DataFrame()
    region_df = pd.DataFrame()
    summed_part = pd.DataFrame()
    if zone_info["source"] is not None:
        assert isinstance(data_frame["zone"], Dict)
        assert zone_info["int_to_zone"] is not None
        zone_keys = list(data_frame["zone"].keys())
        for key in zone_info["int_to_zone"]:
            if key in zone_keys:
                _df = data_frame["zone"][key]
            else:
                _df = data_frame["zone"][zone_keys[0]]
                numeric_cols = _df.select_dtypes(include=["number"]).columns
                _df[numeric_cols] = 0
            _df["zone"] = [key] * _df.shape[0]
            zone_df = pd.concat([zone_df, _df])
        if region_info["int_to_region"] is not None:
            zone_df["region"] = ["all"] * zone_df.shape[0]
        summed_part = zone_df.groupby("date").sum(numeric_only=True).reset_index()
        summed_part["zone"] = ["all"] * summed_part.shape[0]
    if region_info["int_to_region"] is not None:
        assert isinstance(data_frame["region"], Dict)
        region_keys = list(data_frame["region"].keys())
        for key in region_info["int_to_region"]:
            if key in region_keys:
                _df = data_frame["region"][key]
            else:
                _df = data_frame["region"][region_keys[0]]
                numeric_cols = _df.select_dtypes(include=["number"]).columns
                _df[numeric_cols] = 0
            _df["region"] = [key] * _df.shape[0]
            region_df = pd.concat([region_df, _df])
        if zone_info["source"] is None:
            summed_part = region_df.groupby("date").sum(numeric_only=True).reset_index()
        else:
            region_df["zone"] = ["all"] * region_df.shape[0]
        summed_part["region"] = ["all"] * summed_part.shape[0]
    combined_df = pd.concat([summed_part, zone_df, region_df])
    return combined_df


=======
# pylint: disable=too-many-branches
>>>>>>> 7f7259d9
def export_output_to_csv(
    out_dir: str,
    calc_type_input: str,
    data_frame: pd.DataFrame,
):
    """
    Exports the results to a csv file, named according to the calculation type
    (mass / cell_volume / actual_volume)
    """
<<<<<<< HEAD
    file_name = f"plume_{calc_type_input}.csv"
    logging.info(f"\nExport results to CSV file: {file_name}")
    file_path = os.path.join(out_dir, file_name)
    if os.path.isfile(file_path):
        logging.info(f"Output CSV file already exists. Overwriting: {file_path}")

    data_frame.to_csv(file_path, index=False)
=======
    # pathlib.Path(out_dir).mkdir(parents=True, exist_ok=True)
    out_name = f"plume_{calc_type_input}"
    if zone_info["source"] is None and region_info["source"] is None:
        assert isinstance(data_frame, pd.DataFrame)
        data_frame.to_csv(os.path.join(out_dir, f"{out_name}.csv"), index=False)
    else:
        assert isinstance(data_frame, Dict)
        zone_df = pd.DataFrame()
        region_df = pd.DataFrame()
        summed_part = pd.DataFrame()
        if zone_info["source"] is not None:
            assert isinstance(data_frame["zone"], Dict)
            assert zone_info["int_to_zone"] is not None
            zone_keys = list(data_frame["zone"].keys())
            for key in zone_info["int_to_zone"]:
                if key is not None:
                    if key in zone_keys:
                        _df = data_frame["zone"][key]
                    else:
                        _df = data_frame["zone"][zone_keys[0]]
                        numeric_cols = _df.select_dtypes(include=["number"]).columns
                        _df[numeric_cols] = 0
                    _df["zone"] = [key] * _df.shape[0]
                    zone_df = pd.concat([zone_df, _df])
            if region_info["int_to_region"] is not None:
                zone_df["region"] = ["all"] * zone_df.shape[0]
            summed_part = zone_df.groupby("date").sum(numeric_only=True).reset_index()
            summed_part["zone"] = ["all"] * summed_part.shape[0]
        if region_info["int_to_region"] is not None:
            assert isinstance(data_frame["region"], Dict)
            region_keys = list(data_frame["region"].keys())
            for key in region_info["int_to_region"]:
                if key is not None:
                    if key in region_keys:
                        _df = data_frame["region"][key]
                    else:
                        _df = data_frame["region"][region_keys[0]]
                        numeric_cols = _df.select_dtypes(include=["number"]).columns
                        _df[numeric_cols] = 0
                    _df["region"] = [key] * _df.shape[0]
                    region_df = pd.concat([region_df, _df])
            if zone_info["source"] is None:
                summed_part = (
                    region_df.groupby("date").sum(numeric_only=True).reset_index()
                )
            else:
                region_df["zone"] = ["all"] * region_df.shape[0]
            summed_part["region"] = ["all"] * summed_part.shape[0]
        combined_df = pd.concat([summed_part, zone_df, region_df])
        combined_df.to_csv(os.path.join(out_dir, f"{out_name}.csv"), index=False)
>>>>>>> 7f7259d9


def main() -> None:
    """
    Takes input arguments and calculates total co2 mass or volume at each time
    step, divided into different phases and locations. Creates a data frame,
    then exports the data frame to a csv file.
    """
    arguments_processed = process_args()
    check_input(arguments_processed)
    zone_info = {
        "source": arguments_processed.zonefile,
        "zranges": None,
        "int_to_zone": None,
    }
    region_info = {
        "source": arguments_processed.regionfile,
        "int_to_region": None,
        "property_name": arguments_processed.region_property,
    }
    if zone_info["source"] is not None:
        zone_info["zranges"] = process_zonefile_if_yaml(zone_info["source"])

    log_input_configuration(arguments_processed)

    data_frame = calculate_out_of_bounds_co2(
        arguments_processed.egrid,
        arguments_processed.unrst,
        arguments_processed.init,
        arguments_processed.compact,
        arguments_processed.calc_type_input,
        zone_info,
        region_info,
        arguments_processed.containment_polygon,
        arguments_processed.hazardous_polygon,
    )
    df_combined = _combine_data_frame(data_frame, zone_info, region_info)
    log_summary_of_results(df_combined)
    export_output_to_csv(
        arguments_processed.out_dir,
        arguments_processed.calc_type_input,
        df_combined,
    )


if __name__ == "__main__":
    main()<|MERGE_RESOLUTION|>--- conflicted
+++ resolved
@@ -499,7 +499,6 @@
     return None
 
 
-<<<<<<< HEAD
 def log_input_configuration(arguments_processed: argparse.Namespace) -> None:
     version = "v0.4.0"
     is_dev_version = True
@@ -621,14 +620,15 @@
         assert zone_info["int_to_zone"] is not None
         zone_keys = list(data_frame["zone"].keys())
         for key in zone_info["int_to_zone"]:
-            if key in zone_keys:
-                _df = data_frame["zone"][key]
-            else:
-                _df = data_frame["zone"][zone_keys[0]]
-                numeric_cols = _df.select_dtypes(include=["number"]).columns
-                _df[numeric_cols] = 0
-            _df["zone"] = [key] * _df.shape[0]
-            zone_df = pd.concat([zone_df, _df])
+            if key is not None:
+                if key in zone_keys:
+                    _df = data_frame["zone"][key]
+                else:
+                    _df = data_frame["zone"][zone_keys[0]]
+                    numeric_cols = _df.select_dtypes(include=["number"]).columns
+                    _df[numeric_cols] = 0
+                _df["zone"] = [key] * _df.shape[0]
+                zone_df = pd.concat([zone_df, _df])
         if region_info["int_to_region"] is not None:
             zone_df["region"] = ["all"] * zone_df.shape[0]
         summed_part = zone_df.groupby("date").sum(numeric_only=True).reset_index()
@@ -654,9 +654,6 @@
     return combined_df
 
 
-=======
-# pylint: disable=too-many-branches
->>>>>>> 7f7259d9
 def export_output_to_csv(
     out_dir: str,
     calc_type_input: str,
@@ -666,7 +663,6 @@
     Exports the results to a csv file, named according to the calculation type
     (mass / cell_volume / actual_volume)
     """
-<<<<<<< HEAD
     file_name = f"plume_{calc_type_input}.csv"
     logging.info(f"\nExport results to CSV file: {file_name}")
     file_path = os.path.join(out_dir, file_name)
@@ -674,58 +670,6 @@
         logging.info(f"Output CSV file already exists. Overwriting: {file_path}")
 
     data_frame.to_csv(file_path, index=False)
-=======
-    # pathlib.Path(out_dir).mkdir(parents=True, exist_ok=True)
-    out_name = f"plume_{calc_type_input}"
-    if zone_info["source"] is None and region_info["source"] is None:
-        assert isinstance(data_frame, pd.DataFrame)
-        data_frame.to_csv(os.path.join(out_dir, f"{out_name}.csv"), index=False)
-    else:
-        assert isinstance(data_frame, Dict)
-        zone_df = pd.DataFrame()
-        region_df = pd.DataFrame()
-        summed_part = pd.DataFrame()
-        if zone_info["source"] is not None:
-            assert isinstance(data_frame["zone"], Dict)
-            assert zone_info["int_to_zone"] is not None
-            zone_keys = list(data_frame["zone"].keys())
-            for key in zone_info["int_to_zone"]:
-                if key is not None:
-                    if key in zone_keys:
-                        _df = data_frame["zone"][key]
-                    else:
-                        _df = data_frame["zone"][zone_keys[0]]
-                        numeric_cols = _df.select_dtypes(include=["number"]).columns
-                        _df[numeric_cols] = 0
-                    _df["zone"] = [key] * _df.shape[0]
-                    zone_df = pd.concat([zone_df, _df])
-            if region_info["int_to_region"] is not None:
-                zone_df["region"] = ["all"] * zone_df.shape[0]
-            summed_part = zone_df.groupby("date").sum(numeric_only=True).reset_index()
-            summed_part["zone"] = ["all"] * summed_part.shape[0]
-        if region_info["int_to_region"] is not None:
-            assert isinstance(data_frame["region"], Dict)
-            region_keys = list(data_frame["region"].keys())
-            for key in region_info["int_to_region"]:
-                if key is not None:
-                    if key in region_keys:
-                        _df = data_frame["region"][key]
-                    else:
-                        _df = data_frame["region"][region_keys[0]]
-                        numeric_cols = _df.select_dtypes(include=["number"]).columns
-                        _df[numeric_cols] = 0
-                    _df["region"] = [key] * _df.shape[0]
-                    region_df = pd.concat([region_df, _df])
-            if zone_info["source"] is None:
-                summed_part = (
-                    region_df.groupby("date").sum(numeric_only=True).reset_index()
-                )
-            else:
-                region_df["zone"] = ["all"] * region_df.shape[0]
-            summed_part["region"] = ["all"] * summed_part.shape[0]
-        combined_df = pd.concat([summed_part, zone_df, region_df])
-        combined_df.to_csv(os.path.join(out_dir, f"{out_name}.csv"), index=False)
->>>>>>> 7f7259d9
 
 
 def main() -> None:
