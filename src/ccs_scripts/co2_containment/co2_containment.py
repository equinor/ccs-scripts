#!/usr/bin/env python
"""
Calculates the amount of CO2 inside and outside a given perimeter,
and separates the result per formation and phase (gas/dissolved).
Output is a table in CSV format.
"""
import argparse
import dataclasses
from datetime import datetime
import getpass
import os
import pathlib
<<<<<<< HEAD
import platform
import socket
import subprocess
import sys
from typing import Any, Dict, List, Optional, Union
=======
import sys
from typing import Dict, List, Optional, Union
>>>>>>> 1e89a18a

import logging
import numpy as np
import pandas as pd
import shapely.geometry
import yaml

from ccs_scripts.co2_containment.calculate import (
    ContainedCo2,
    calculate_co2_containment,
)
from ccs_scripts.co2_containment.co2_calculation import (
    CalculationType,
    Co2Data,
    _set_calc_type_from_input_string,
    calculate_co2,
)


# pylint: disable=too-many-arguments
def calculate_out_of_bounds_co2(
    grid_file: str,
    unrst_file: str,
    init_file: str,
    compact: bool,
    calc_type_input: str,
    zone_info: Dict,
    region_info: Dict,
    file_containment_polygon: Optional[str] = None,
    file_hazardous_polygon: Optional[str] = None,
) -> pd.DataFrame:
    """
    Calculates sum of co2 mass or volume at each time step. Use polygons
    to divide into different categories (inside / outside / hazardous). Result
    is a data frame.

    Args:
        grid_file (str): Path to EGRID-file
        unrst_file (str): Path to UNRST-file
        init_file (str): Path to INIT-file
        compact (bool): Write the output to a single file as compact as possible
        calc_type_input (str): Choose mass / cell_volume / actual_volume
        file_containment_polygon (str): Path to polygon defining the
            containment area
        file_hazardous_polygon (str): Path to polygon defining the
            hazardous area
        zone_info (Dict): Dictionary containing path to zone-file,
            or zranges (if the zone-file is provided as a YAML-file
            with zones defined through intervals in depth)
            as well as a list connecting zone-numbers to names
        region_info (Dict): Dictionary containing path to potential region-file,
            and list connecting region-numbers to names, if available

    Returns:
        pd.DataFrame
    """
    co2_data = calculate_co2(
        grid_file, unrst_file, zone_info, region_info, calc_type_input, init_file
    )
    if file_containment_polygon is not None:
        containment_polygon = _read_polygon(file_containment_polygon)
    else:
        containment_polygon = None
    if file_hazardous_polygon is not None:
        hazardous_polygon = _read_polygon(file_hazardous_polygon)
    else:
        hazardous_polygon = None
    return calculate_from_co2_data(
        co2_data,
        containment_polygon,
        hazardous_polygon,
        compact,
        calc_type_input,
        zone_info,
        region_info,
    )


def calculate_from_co2_data(
    co2_data: Co2Data,
    containment_polygon: shapely.geometry.Polygon,
    hazardous_polygon: Union[shapely.geometry.Polygon, None],
    compact: bool,
    calc_type_input: str,
    zone_info: Dict,
    region_info: Dict,
) -> Union[pd.DataFrame, Dict[str, Dict[str, pd.DataFrame]]]:
    """
    Use polygons to divide co2 mass or volume into different categories
    (inside / outside / hazardous). Result is a data frame.

    Args:
        co2_data (Co2Data): Mass/volume of CO2 at each time step
        containment_polygon (shapely.geometry.Polygon): Polygon defining the
            containment area
        hazardous_polygon (shapely.geometry.Polygon): Polygon defining the
            hazardous area
        compact (bool):
        calc_type_input (str): Choose mass / cell_volume / actual_volume
        zone_info (Dict): Dictionary containing zone information
        region_info (Dict): Dictionary containing region information

    Returns:
        pd.DataFrame
    """
    calc_type = _set_calc_type_from_input_string(calc_type_input.lower())
    contained_co2 = calculate_co2_containment(
        co2_data,
        containment_polygon,
        hazardous_polygon,
        zone_info,
        region_info,
        calc_type=calc_type,
    )
    data_frame = _construct_containment_table(contained_co2)
    if compact:
        return data_frame
<<<<<<< HEAD
    logging.info("\nMerge data rows for data frame")
    if co2_data.zone is None:
=======
    if co2_data.zone is None and co2_data.region is None:
>>>>>>> 1e89a18a
        return _merge_date_rows(data_frame, calc_type)
    if co2_data.region is None:
        return {
            "zone": {
                z: _merge_date_rows(g, calc_type) for z, g in data_frame.groupby("zone")
            }
        }
    if co2_data.zone is None:
        return {
            "region": {
                z: _merge_date_rows(g, calc_type)
                for z, g in data_frame.groupby("region")
            }
        }
    return {
        "zone": {
            z: _merge_date_rows(g, calc_type) for z, g in data_frame.groupby("zone")
        },
        "region": {
            z: _merge_date_rows(g, calc_type) for z, g in data_frame.groupby("region")
        },
    }


def _read_polygon(polygon_file: str) -> shapely.geometry.Polygon:
    """
    Reads a polygon from file.

    Args:
        polygon_file (str): Path to polygon file

    Returns:
        shapely.geometry.Polygon
    """
    poly_xy = np.genfromtxt(polygon_file, skip_header=1, delimiter=",")[:, :2]
    return shapely.geometry.Polygon(poly_xy)


def _construct_containment_table(
    contained_co2: List[ContainedCo2],
) -> pd.DataFrame:
    """
    Creates a data frame from calculated CO2 data.

    Args:
        contained_co2 (list of ContainedCo2): CO2 data divided into phases/locations

    Returns:
        pd.DataFrame
    """
    records = [dataclasses.asdict(c) for c in contained_co2]
    return pd.DataFrame.from_records(records)


# pylint: disable-msg=too-many-locals
def _merge_date_rows(
    data_frame: pd.DataFrame, calc_type: CalculationType
) -> pd.DataFrame:
    """
    Uses input dataframe to calculate various new columns and renames/merges
    some columns.

    Args:
        data_frame (pd.DataFrame): Input data frame
        calc_type (CalculationType): Choose mass / cell_volume /
            actual_volume from enum CalculationType

    Returns:
        pd.DataFrame: Output data frame
    """
<<<<<<< HEAD
    data_frame = data_frame.drop("zone", axis=1)
=======
    print("Merging data rows for data frame")
    data_frame = data_frame.drop(columns=["zone", "region"], axis=1, errors="ignore")
>>>>>>> 1e89a18a
    # Total
    df1 = (
        data_frame.drop(["phase", "location"], axis=1)
        .groupby(["date"])
        .sum()
        .rename(columns={"amount": "total"})
    )
    total_df = df1.copy()
    if calc_type == CalculationType.CELL_VOLUME:
        df2 = data_frame.drop("phase", axis=1).groupby(["location", "date"]).sum()
        df2a = df2.loc[("contained",)].rename(columns={"amount": "total_contained"})
        df2b = df2.loc[("outside",)].rename(columns={"amount": "total_outside"})
        df2c = df2.loc[("hazardous",)].rename(columns={"amount": "total_hazardous"})
        for _df in [df2a, df2b, df2c]:
            total_df = total_df.merge(_df, on="date", how="left")
    else:
        df2 = data_frame.drop("location", axis=1).groupby(["phase", "date"]).sum()
        df2a = df2.loc["gas"].rename(columns={"amount": "total_gas"})
        df2b = df2.loc["aqueous"].rename(columns={"amount": "total_aqueous"})
        # Total by containment
        df3 = data_frame.drop("phase", axis=1).groupby(["location", "date"]).sum()
        df3a = df3.loc[("contained",)].rename(columns={"amount": "total_contained"})
        df3b = df3.loc[("outside",)].rename(columns={"amount": "total_outside"})
        df3c = df3.loc[("hazardous",)].rename(columns={"amount": "total_hazardous"})
        # Total by containment and phase
        df4 = data_frame.groupby(["phase", "location", "date"]).sum()
        df4a = df4.loc["gas", "contained"].rename(columns={"amount": "gas_contained"})
        df4b = df4.loc["aqueous", "contained"].rename(
            columns={"amount": "aqueous_contained"}
        )
        df4c = df4.loc["gas", "outside"].rename(columns={"amount": "gas_outside"})
        df4d = df4.loc["aqueous", "outside"].rename(
            columns={"amount": "aqueous_outside"}
        )
        df4e = df4.loc["gas", "hazardous"].rename(columns={"amount": "gas_hazardous"})
        df4f = df4.loc["aqueous", "hazardous"].rename(
            columns={"amount": "aqueous_hazardous"}
        )
        for _df in [df2a, df2b, df3a, df3b, df3c, df4a, df4b, df4c, df4d, df4e, df4f]:
            total_df = total_df.merge(_df, on="date", how="left")
    return total_df.reset_index()


def get_parser() -> argparse.ArgumentParser:
    """
    Make parser and define arguments

    Returns:
        argparse.ArgumentParser
    """
    path_name = pathlib.Path(__file__).name
    parser = argparse.ArgumentParser(path_name)
    parser.add_argument(
        "case",
        help="Path to Eclipse case (EGRID, INIT and UNRST files), including base name,\
        but excluding the file extension (.EGRID, .INIT, .UNRST)",
    )
    parser.add_argument(
        "calc_type_input",
        help="CO2 calculation options: mass / cell_volume / actual_volume.",
    )
    parser.add_argument(
        "--root_dir",
        help="Path to root directory. The other paths can be provided relative \
        to this or as absolute paths. Default is 2 levels up from Eclipse case.",
        default=None,
    )
    parser.add_argument(
        "--out_dir",
        help="Path to output directory (file name is set to \
        'plume_<calculation type>.csv'). \
        Defaults to <root_dir>/share/results/tables.",
        default=None,
    )
    parser.add_argument(
        "--containment_polygon",
        help="Path to polygon that determines the bounds of the containment area. \
        Count all CO2 as contained if polygon is not provided.",
        default=None,
    )
    parser.add_argument(
        "--hazardous_polygon",
        help="Path to polygon that determines the bounds of the hazardous area.",
        default=None,
    )
    parser.add_argument(
        "--egrid",
        help="Path to EGRID file. Overwrites <case> if provided.",
        default=None,
    )
    parser.add_argument(
        "--unrst",
        help="Path to UNRST file. Overwrites <case> if provided.",
        default=None,
    )
    parser.add_argument(
        "--init",
        help="Path to INIT file. Overwrites <case> if provided.",
        default=None,
    )
    parser.add_argument(
        "--zonefile", help="Path to file containing zone information.", default=None
    )
    parser.add_argument(
        "--regionfile", help="Path to file containing region information.", default=None
    )
    parser.add_argument(
        "--compact",
        help="Write the output to a single file as compact as possible.",
        action="store_true",
    )
    parser.add_argument(
        "--verbose",
        help="Log information to screen",
        action="store_true",
    )
    parser.add_argument(
        "--debug",
        help="Log debug information to screen",
        action="store_true",
    )

    return parser


def _replace_default_dummies_from_ert(args):
    if args.root_dir == "-1":
        args.root_dir = None
    if args.egrid == "-1":
        args.egrid = None
    if args.unrst == "-1":
        args.unrst = None
    if args.init == "-1":
        args.init = None
    if args.out_dir == "-1":
        args.out_dir = None
    if args.zonefile == "-1":
        args.zonefile = None
    if args.regionfile == "-1":
        args.regionfile = None
    if args.containment_polygon == "-1":
        args.containment_polygon = None
    if args.hazardous_polygon == "-1":
        args.hazardous_polygon = None


class InputError(Exception):
    """Raised when relative paths are provided when absolute ones are expected"""


def process_args() -> argparse.Namespace:
    """
    Process arguments and do some minor conversions.
    Create absolute paths if relative paths are provided.

    Returns:
        argparse.Namespace
    """
    args = get_parser().parse_args()
    args.calc_type_input = args.calc_type_input.lower()
<<<<<<< HEAD
=======
    paths = [
        "case",
        "out_dir",
        "egrid",
        "unrst",
        "init",
        "zonefile",
        "regionfile",
        "containment_polygon",
        "hazardous_polygon",
    ]
>>>>>>> 1e89a18a

    _replace_default_dummies_from_ert(args)

    if args.root_dir is None:
        p = pathlib.Path(args.case).parents
        if len(p) < 3:
            error_text = "Invalid input, <case> must have at least two parent levels \
            if <root_dir> is not provided."
            raise InputError(error_text)
        args.root_dir = p[2]
    if args.out_dir is None:
        args.out_dir = os.path.join(args.root_dir, "share", "results", "tables")
    adict = vars(args)
    paths = [
        "case",
        "out_dir",
        "egrid",
        "unrst",
        "init",
        "zonefile",
        "containment_polygon",
        "hazardous_polygon",
    ]
    for key in paths:
        if adict[key] is not None and not pathlib.Path(adict[key]).is_absolute():
            adict[key] = os.path.join(args.root_dir, adict[key])

    if args.egrid is None:
        if args.case.endswith(".EGRID"):
            args.egrid = args.case
        else:
            args.egrid = args.case + ".EGRID"
    if args.unrst is None:
        args.unrst = args.egrid.replace(".EGRID", ".UNRST")
    if args.init is None:
        args.init = args.egrid.replace(".EGRID", ".INIT")

    if args.debug:
        logging.basicConfig(format="%(message)s", level=logging.DEBUG)
    elif args.verbose:
        logging.basicConfig(format="%(message)s", level=logging.INFO)
    else:
        logging.basicConfig(format="%(message)s", level=logging.WARNING)

    return args


def check_input(arguments: argparse.Namespace):
    """
    Checks that input arguments are valid. Checks if files exist etc.

    Args:
        arguments (argparse.Namespace): Input arguments

    Raises:
        ValueError: If calc_type_input is invalid
        FileNotFoundError: If one or more input files are not found
    """
    CalculationType.check_for_key(arguments.calc_type_input.upper())

    files_not_found = []
    if not os.path.isfile(arguments.egrid):
        files_not_found.append(arguments.egrid)
    if not os.path.isfile(arguments.unrst):
        files_not_found.append(arguments.unrst)
    if not os.path.isfile(arguments.init):
        files_not_found.append(arguments.init)
    if arguments.zonefile is not None and not os.path.isfile(arguments.zonefile):
        files_not_found.append(arguments.zonefile)
    if arguments.regionfile is not None and not os.path.isfile(arguments.regionfile):
        files_not_found.append(arguments.regionfile)
    if arguments.containment_polygon is not None and not os.path.isfile(
        arguments.containment_polygon
    ):
        files_not_found.append(arguments.containment_polygon)
    if arguments.hazardous_polygon is not None and not os.path.isfile(
        arguments.hazardous_polygon
    ):
        files_not_found.append(arguments.hazardous_polygon)
    if files_not_found:
        error_text = "The following file(s) were not found:"
        for file in files_not_found:
            error_text += "\n  * " + file
        raise FileNotFoundError(error_text)

    if not os.path.isdir(arguments.out_dir):
        logging.warning("Output directory doesn't exist. Creating a new folder.")
        os.mkdir(arguments.out_dir)


def process_zonefile_if_yaml(zonefile: str) -> Optional[Dict[str, List[int]]]:
    """
    Processes zone_file if it is provided as a yaml file, ex:
    zranges:
        - Zone1: [1, 5]
        - Zone2: [6, 10]
        - Zone3: [11, 14]

    Returns:
        Dictionary connecting names of zones to their layers:
    {
        "Zone1": [1,5]
        "Zone2": [6,10]
        "Zone3": [11,14]
    }
    """
    if zonefile.split(".")[-1].lower() in ["yml", "yaml"]:
        with open(zonefile, "r", encoding="utf8") as stream:
            try:
                zfile = yaml.safe_load(stream)
            except yaml.YAMLError as exc:
<<<<<<< HEAD
                logging.error(exc)
                exit()
=======
                print(exc)
                sys.exit(1)
>>>>>>> 1e89a18a
        if "zranges" not in zfile:
            error_text = "The yaml zone file must be in the format:\nzranges:\
            \n    - Zone1: [1, 5]\n    - Zone2: [6, 10]\n    - Zone3: [11, 14])"
            raise InputError(error_text)
        zranges = zfile["zranges"]
        if len(zranges) > 1:
            zranges_ = zranges[0]
            for zr in zranges[1:]:
                zranges_.update(zr)
            zranges = zranges_
        return zranges
    return None


<<<<<<< HEAD
def log_input_configuration(arguments_processed: argparse.Namespace) -> None:
    version = "v0.4.0"

    source_dir = os.path.dirname(os.path.abspath(__file__))
    is_dev_version = True
    if is_dev_version:
        version += "_dev"

        short_hash = (
            subprocess.check_output(
                ["git", "rev-parse", "--short", "HEAD"], cwd=source_dir
            )
            .decode("ascii")
            .strip()
        )
        version += " (latest git commit: " + short_hash + ")"

    now = datetime.now()
    d = now.strftime("%B %d, %Y %H:%M:%S")
    logging.info("CCS-scripts - Containment calculations")
    logging.info("======================================")
    logging.info(f"Version             : {version}")
    logging.info(f"Date and time       : {d}")
    logging.info(f"User                : {getpass.getuser()}")
    logging.info(f"Host                : {socket.gethostname()}")
    logging.info(f"Platform            : {platform.system()} ({platform.release()})")
    logging.info(
        f"Python version      : {sys.version_info.major}.{sys.version_info.minor}.{sys.version_info.micro}"
    )

    logging.info(f"\nCase                : {arguments_processed.case}")
    logging.info(f"Calculation type    : {arguments_processed.calc_type_input}")
    logging.info(f"Root directory      : {arguments_processed.root_dir}")
    logging.info(f"Output directory    : {arguments_processed.out_dir}")
    logging.info(f"Containment polygon : {arguments_processed.containment_polygon}")
    logging.info(f"Hazardous polygon   : {arguments_processed.hazardous_polygon}")
    logging.info(f"EGRID file          : {arguments_processed.egrid}")
    logging.info(f"UNRST file          : {arguments_processed.unrst}")
    logging.info(f"INIT file           : {arguments_processed.init}")
    logging.info(f"Zone file           : {arguments_processed.zonefile}")
    logging.info(
        f"Compact             : {'yes' if arguments_processed.compact else 'no'}\n"
    )


def log_summary_of_results(df: pd.DataFrame) -> None:
    logging.info("\nSummary of results:")
    logging.info("===================")
    logging.info(f"Number of dates     : {len(df['date'].unique())}")
    logging.info(f"First date          : {df['date'].iloc[0]}")
    logging.info(f"Last date           : {df['date'].iloc[-1]}")
    logging.info(f"End state total     : {df['total'].iloc[-1]:.1f}")
    if "total_gas" in df:
        logging.info(
            f"End state gaseous   : {df['total_gas'].iloc[-1]:.1f} ({(100.0 * df['total_gas'].iloc[-1] / df['total'].iloc[-1]):.1f} %)"
        )
    if "total_aqueous" in df:
        logging.info(
            f"End state aqueous   : {df['total_aqueous'].iloc[-1]:.1f} ({(100.0 * df['total_aqueous'].iloc[-1] / df['total'].iloc[-1]):.1f} %)"
        )
    logging.info(
        f"End state contained : {df['total_contained'].iloc[-1]:.1f} ({(100.0 * df['total_contained'].iloc[-1] / df['total'].iloc[-1]):.1f} %)"
    )
    logging.info(
        f"End state outside   : {df['total_outside'].iloc[-1]:.1f} ({(100.0 * df['total_outside'].iloc[-1] / df['total'].iloc[-1]):.1f} %)"
    )
    logging.info(
        f"End state hazardous : {df['total_hazardous'].iloc[-1]:.1f} ({(100.0 * df['total_hazardous'].iloc[-1] / df['total'].iloc[-1]):.1f} %)"
    )
    if "zone" in df:
        logging.info("Split into zones?   : yes")
        unique_zones = df["zone"].unique()
        n_zones = (
            len(unique_zones) - 1 if "all" in df["zone"].values else len(unique_zones)
        )
        logging.info(f"Number of zones     : {n_zones}")
        logging.info(f"Zones               : {', '.join(unique_zones)}")
    else:
        logging.info("Split into zones?   : no")
    if "region" in df:
        logging.info("Split into regions? : yes")
        unique_regions = df["region"].unique()
        n_regions = (
            len(unique_regions) - 1
            if "all" in df["region"].values
            else len(unique_regions)
        )
        logging.info(f"Number of regions   : {n_regions}")
        logging.info(f"Zones               : {', '.join(unique_regions)}")
    else:
        logging.info("Split into regions? : no")


def _combine_data_frame(
    data_frame: Union[pd.DataFrame, Dict[str, pd.DataFrame]],
    zone_info: Optional[Dict[str, Any]] = None,
) -> pd.DataFrame:
=======
def export_output_to_csv(
    out_dir: str,
    calc_type_input: str,
    data_frame: Union[pd.DataFrame, Dict[str, Dict[str, pd.DataFrame]]],
    zone_info: Dict,
    region_info: Dict,
):
>>>>>>> 1e89a18a
    """
    Combine data frames from different zones into one single data frame
    """
<<<<<<< HEAD
    if isinstance(data_frame, dict):
        assert zone_info is not None
        keys = (
            data_frame.keys()
            if zone_info["zranges"] is None
            else list(zone_info["zranges"].keys())
        )
        combined_df = pd.DataFrame()
        for key, _df in zip(keys, data_frame.values()):
            _df["zone"] = [key] * _df.shape[0]
            combined_df = pd.concat([combined_df, _df])
        summed_part = combined_df.groupby("date").sum(numeric_only=True).reset_index()
        summed_part["zone"] = ["all"] * summed_part.shape[0]
        combined_df = pd.concat([summed_part, combined_df])
        return combined_df
    else:
        return data_frame


def export_output_to_csv(
    out_dir: str,
    calc_type_input: str,
    data_frame: pd.DataFrame,
):
    """
    Exports the results to a csv file, named according to the calculation type
    (mass / cell_volume / actual_volume)
    """
    file_name = f"plume_{calc_type_input}.csv"
    logging.info(f"\nExport results to CSV file: {file_name}")
    file_path = os.path.join(out_dir, file_name)
    if os.path.isfile(file_path):
        logging.info(f"Output CSV file already exists. Overwriting: {file_path}")

    data_frame.to_csv(file_path, index=False)
=======
    # pathlib.Path(out_dir).mkdir(parents=True, exist_ok=True)
    out_name = f"plume_{calc_type_input}"
    if zone_info["source"] is None and region_info["source"] is None:
        assert isinstance(data_frame, pd.DataFrame)
        data_frame.to_csv(os.path.join(out_dir, f"{out_name}.csv"), index=False)
    else:
        assert isinstance(data_frame, Dict)
        zone_df = pd.DataFrame()
        region_df = pd.DataFrame()
        summed_part = pd.DataFrame()
        if zone_info["source"] is not None:
            assert isinstance(data_frame["zone"], Dict)
            assert zone_info["int_to_zone"] is not None
            zone_keys = list(data_frame["zone"].keys())
            for key in zone_info["int_to_zone"]:
                if key in zone_keys:
                    _df = data_frame["zone"][key]
                else:
                    _df = data_frame["zone"][zone_keys[0]]
                    numeric_cols = _df.select_dtypes(include=["number"]).columns
                    _df[numeric_cols] = 0
                _df["zone"] = [key] * _df.shape[0]
                zone_df = pd.concat([zone_df, _df])
            if region_info["int_to_region"] is not None:
                zone_df["region"] = ["all"] * zone_df.shape[0]
            summed_part = zone_df.groupby("date").sum(numeric_only=True).reset_index()
            summed_part["zone"] = ["all"] * summed_part.shape[0]
        if region_info["int_to_region"] is not None:
            assert isinstance(data_frame["region"], Dict)
            region_keys = list(data_frame["region"].keys())
            for key in region_info["int_to_region"]:
                if key in region_keys:
                    _df = data_frame["region"][key]
                else:
                    _df = data_frame["region"][region_keys[0]]
                    numeric_cols = _df.select_dtypes(include=["number"]).columns
                    _df[numeric_cols] = 0
                _df["region"] = [key] * _df.shape[0]
                region_df = pd.concat([region_df, _df])
            if zone_info["source"] is None:
                summed_part = (
                    region_df.groupby("date").sum(numeric_only=True).reset_index()
                )
            else:
                region_df["zone"] = ["all"] * region_df.shape[0]
            summed_part["region"] = ["all"] * summed_part.shape[0]
        combined_df = pd.concat([summed_part, zone_df, region_df])
        combined_df.to_csv(os.path.join(out_dir, f"{out_name}.csv"), index=False)
>>>>>>> 1e89a18a


def main() -> None:
    """
    Takes input arguments and calculates total co2 mass or volume at each time
    step, divided into different phases and locations. Creates a data frame,
    then exports the data frame to a csv file.
    """
    arguments_processed = process_args()
    check_input(arguments_processed)
<<<<<<< HEAD
    if arguments_processed.zonefile is not None:
        zone_info = dict({"source": arguments_processed.zonefile, "zranges": None})
        zone_info["zranges"] = process_zonefile_if_yaml(zone_info)
    else:
        zone_info = None

    log_input_configuration(arguments_processed)
=======
    zone_info = {
        "source": arguments_processed.zonefile,
        "zranges": None,
        "int_to_zone": None,
    }
    region_info = {
        "source": arguments_processed.regionfile,
        "int_to_region": None,
    }
    if zone_info["source"] is not None:
        zone_info["zranges"] = process_zonefile_if_yaml(zone_info["source"])

>>>>>>> 1e89a18a
    data_frame = calculate_out_of_bounds_co2(
        arguments_processed.egrid,
        arguments_processed.unrst,
        arguments_processed.init,
        arguments_processed.compact,
        arguments_processed.calc_type_input,
        zone_info,
        region_info,
        arguments_processed.containment_polygon,
        arguments_processed.hazardous_polygon,
    )
    df_combined = _combine_data_frame(data_frame, zone_info)
    log_summary_of_results(df_combined)
    export_output_to_csv(
        arguments_processed.out_dir,
        arguments_processed.calc_type_input,
<<<<<<< HEAD
        df_combined,
=======
        data_frame,
        zone_info,
        region_info,
>>>>>>> 1e89a18a
    )


if __name__ == "__main__":
    main()<|MERGE_RESOLUTION|>--- conflicted
+++ resolved
@@ -10,16 +10,11 @@
 import getpass
 import os
 import pathlib
-<<<<<<< HEAD
 import platform
 import socket
 import subprocess
 import sys
 from typing import Any, Dict, List, Optional, Union
-=======
-import sys
-from typing import Dict, List, Optional, Union
->>>>>>> 1e89a18a
 
 import logging
 import numpy as np
@@ -137,12 +132,8 @@
     data_frame = _construct_containment_table(contained_co2)
     if compact:
         return data_frame
-<<<<<<< HEAD
     logging.info("\nMerge data rows for data frame")
-    if co2_data.zone is None:
-=======
     if co2_data.zone is None and co2_data.region is None:
->>>>>>> 1e89a18a
         return _merge_date_rows(data_frame, calc_type)
     if co2_data.region is None:
         return {
@@ -213,12 +204,7 @@
     Returns:
         pd.DataFrame: Output data frame
     """
-<<<<<<< HEAD
-    data_frame = data_frame.drop("zone", axis=1)
-=======
-    print("Merging data rows for data frame")
     data_frame = data_frame.drop(columns=["zone", "region"], axis=1, errors="ignore")
->>>>>>> 1e89a18a
     # Total
     df1 = (
         data_frame.drop(["phase", "location"], axis=1)
@@ -379,20 +365,6 @@
     """
     args = get_parser().parse_args()
     args.calc_type_input = args.calc_type_input.lower()
-<<<<<<< HEAD
-=======
-    paths = [
-        "case",
-        "out_dir",
-        "egrid",
-        "unrst",
-        "init",
-        "zonefile",
-        "regionfile",
-        "containment_polygon",
-        "hazardous_polygon",
-    ]
->>>>>>> 1e89a18a
 
     _replace_default_dummies_from_ert(args)
 
@@ -504,13 +476,8 @@
             try:
                 zfile = yaml.safe_load(stream)
             except yaml.YAMLError as exc:
-<<<<<<< HEAD
                 logging.error(exc)
-                exit()
-=======
-                print(exc)
                 sys.exit(1)
->>>>>>> 1e89a18a
         if "zranges" not in zfile:
             error_text = "The yaml zone file must be in the format:\nzranges:\
             \n    - Zone1: [1, 5]\n    - Zone2: [6, 10]\n    - Zone3: [11, 14])"
@@ -525,7 +492,6 @@
     return None
 
 
-<<<<<<< HEAD
 def log_input_configuration(arguments_processed: argparse.Namespace) -> None:
     version = "v0.4.0"
 
@@ -622,20 +588,11 @@
 def _combine_data_frame(
     data_frame: Union[pd.DataFrame, Dict[str, pd.DataFrame]],
     zone_info: Optional[Dict[str, Any]] = None,
+    region_info: Optional[Dict[str, Any]] = None,
 ) -> pd.DataFrame:
-=======
-def export_output_to_csv(
-    out_dir: str,
-    calc_type_input: str,
-    data_frame: Union[pd.DataFrame, Dict[str, Dict[str, pd.DataFrame]]],
-    zone_info: Dict,
-    region_info: Dict,
-):
->>>>>>> 1e89a18a
     """
     Combine data frames from different zones into one single data frame
     """
-<<<<<<< HEAD
     if isinstance(data_frame, dict):
         assert zone_info is not None
         keys = (
@@ -671,56 +628,6 @@
         logging.info(f"Output CSV file already exists. Overwriting: {file_path}")
 
     data_frame.to_csv(file_path, index=False)
-=======
-    # pathlib.Path(out_dir).mkdir(parents=True, exist_ok=True)
-    out_name = f"plume_{calc_type_input}"
-    if zone_info["source"] is None and region_info["source"] is None:
-        assert isinstance(data_frame, pd.DataFrame)
-        data_frame.to_csv(os.path.join(out_dir, f"{out_name}.csv"), index=False)
-    else:
-        assert isinstance(data_frame, Dict)
-        zone_df = pd.DataFrame()
-        region_df = pd.DataFrame()
-        summed_part = pd.DataFrame()
-        if zone_info["source"] is not None:
-            assert isinstance(data_frame["zone"], Dict)
-            assert zone_info["int_to_zone"] is not None
-            zone_keys = list(data_frame["zone"].keys())
-            for key in zone_info["int_to_zone"]:
-                if key in zone_keys:
-                    _df = data_frame["zone"][key]
-                else:
-                    _df = data_frame["zone"][zone_keys[0]]
-                    numeric_cols = _df.select_dtypes(include=["number"]).columns
-                    _df[numeric_cols] = 0
-                _df["zone"] = [key] * _df.shape[0]
-                zone_df = pd.concat([zone_df, _df])
-            if region_info["int_to_region"] is not None:
-                zone_df["region"] = ["all"] * zone_df.shape[0]
-            summed_part = zone_df.groupby("date").sum(numeric_only=True).reset_index()
-            summed_part["zone"] = ["all"] * summed_part.shape[0]
-        if region_info["int_to_region"] is not None:
-            assert isinstance(data_frame["region"], Dict)
-            region_keys = list(data_frame["region"].keys())
-            for key in region_info["int_to_region"]:
-                if key in region_keys:
-                    _df = data_frame["region"][key]
-                else:
-                    _df = data_frame["region"][region_keys[0]]
-                    numeric_cols = _df.select_dtypes(include=["number"]).columns
-                    _df[numeric_cols] = 0
-                _df["region"] = [key] * _df.shape[0]
-                region_df = pd.concat([region_df, _df])
-            if zone_info["source"] is None:
-                summed_part = (
-                    region_df.groupby("date").sum(numeric_only=True).reset_index()
-                )
-            else:
-                region_df["zone"] = ["all"] * region_df.shape[0]
-            summed_part["region"] = ["all"] * summed_part.shape[0]
-        combined_df = pd.concat([summed_part, zone_df, region_df])
-        combined_df.to_csv(os.path.join(out_dir, f"{out_name}.csv"), index=False)
->>>>>>> 1e89a18a
 
 
 def main() -> None:
@@ -731,15 +638,6 @@
     """
     arguments_processed = process_args()
     check_input(arguments_processed)
-<<<<<<< HEAD
-    if arguments_processed.zonefile is not None:
-        zone_info = dict({"source": arguments_processed.zonefile, "zranges": None})
-        zone_info["zranges"] = process_zonefile_if_yaml(zone_info)
-    else:
-        zone_info = None
-
-    log_input_configuration(arguments_processed)
-=======
     zone_info = {
         "source": arguments_processed.zonefile,
         "zranges": None,
@@ -752,7 +650,8 @@
     if zone_info["source"] is not None:
         zone_info["zranges"] = process_zonefile_if_yaml(zone_info["source"])
 
->>>>>>> 1e89a18a
+    log_input_configuration(arguments_processed)
+
     data_frame = calculate_out_of_bounds_co2(
         arguments_processed.egrid,
         arguments_processed.unrst,
@@ -764,18 +663,12 @@
         arguments_processed.containment_polygon,
         arguments_processed.hazardous_polygon,
     )
-    df_combined = _combine_data_frame(data_frame, zone_info)
+    df_combined = _combine_data_frame(data_frame, zone_info, region_info)
     log_summary_of_results(df_combined)
     export_output_to_csv(
         arguments_processed.out_dir,
         arguments_processed.calc_type_input,
-<<<<<<< HEAD
         df_combined,
-=======
-        data_frame,
-        zone_info,
-        region_info,
->>>>>>> 1e89a18a
     )
 
 
