#!/usr/bin/env python
"""
Calculates the amount of CO2 inside and outside a given perimeter,
and separates the result per formation and phase (gas/dissolved).
Output is a table in CSV format.
"""
import argparse
import dataclasses
import getpass
import logging
import os
import pathlib
import platform
import socket
import subprocess
import sys
from datetime import datetime
from typing import Any, Dict, List, Optional, Union

import numpy as np
import pandas as pd
import shapely.geometry
import yaml

from ccs_scripts.co2_containment.calculate import (
    ContainedCo2,
    calculate_co2_containment,
)
from ccs_scripts.co2_containment.co2_calculation import (
    CalculationType,
    Co2Data,
    _set_calc_type_from_input_string,
    calculate_co2,
)

DESCRIPTION = """
Calculates the amount of CO2 inside and outside a given perimeter, and
separates the result per formation and phase (gas/dissolved). Output is a table
on CSV format.

The most common use of the script is to calculate CO2 mass. Options for
calculation type input:

"mass": CO2 mass (kg), the default option
"cell_volume": CO2 volume (m3), a simple calculation finding the grid cells
with some CO2 and summing the volume of those cells
"actual_volume": CO2 volume (m3), an attempt to calculate a more precise
representative volume of CO2
"""

CATEGORY = "modelling.reservoir"


# pylint: disable=too-many-arguments
def calculate_out_of_bounds_co2(
    grid_file: str,
    unrst_file: str,
    init_file: str,
    compact: bool,
    calc_type_input: str,
    zone_info: Dict,
    region_info: Dict,
    residual_trapping: bool,
    file_containment_polygon: Optional[str] = None,
    file_hazardous_polygon: Optional[str] = None,
) -> pd.DataFrame:
    """
    Calculates sum of co2 mass or volume at each time step. Use polygons
    to divide into different categories (inside / outside / hazardous). Result
    is a data frame.

    Args:
        grid_file (str): Path to EGRID-file
        unrst_file (str): Path to UNRST-file
        init_file (str): Path to INIT-file
        compact (bool): Write the output to a single file as compact as possible
        calc_type_input (str): Choose mass / cell_volume / actual_volume
        file_containment_polygon (str): Path to polygon defining the
            containment area
        file_hazardous_polygon (str): Path to polygon defining the
            hazardous area
        zone_info (Dict): Dictionary containing path to zone-file,
            or zranges (if the zone-file is provided as a YAML-file
            with zones defined through intervals in depth)
            as well as a list connecting zone-numbers to names
        region_info (Dict): Dictionary containing path to potential region-file,
            and list connecting region-numbers to names, if available

    Returns:
        pd.DataFrame
    """
    co2_data = calculate_co2(
        grid_file,
        unrst_file,
        zone_info,
        region_info,
        residual_trapping,
        calc_type_input,
        init_file,
    )
    if file_containment_polygon is not None:
        containment_polygon = _read_polygon(file_containment_polygon)
    else:
        containment_polygon = None
    if file_hazardous_polygon is not None:
        hazardous_polygon = _read_polygon(file_hazardous_polygon)
    else:
        hazardous_polygon = None
    return calculate_from_co2_data(
        co2_data,
        containment_polygon,
        hazardous_polygon,
        compact,
        calc_type_input,
        zone_info,
        region_info,
        residual_trapping,
    )


def calculate_from_co2_data(
    co2_data: Co2Data,
    containment_polygon: shapely.geometry.Polygon,
    hazardous_polygon: Union[shapely.geometry.Polygon, None],
    compact: bool,
    calc_type_input: str,
    zone_info: Dict,
    region_info: Dict,
    residual_trapping: bool = False,
) -> Union[pd.DataFrame, Dict[str, Dict[str, pd.DataFrame]]]:
    """
    Use polygons to divide co2 mass or volume into different categories
    (inside / outside / hazardous). Result is a data frame.

    Args:
        co2_data (Co2Data): Mass/volume of CO2 at each time step
        containment_polygon (shapely.geometry.Polygon): Polygon defining the
            containment area
        hazardous_polygon (shapely.geometry.Polygon): Polygon defining the
            hazardous area
        compact (bool):
        calc_type_input (str): Choose mass / cell_volume / actual_volume
        zone_info (Dict): Dictionary containing zone information
        region_info (Dict): Dictionary containing region information

    Returns:
        pd.DataFrame
    """
    calc_type = _set_calc_type_from_input_string(calc_type_input.lower())
    contained_co2 = calculate_co2_containment(
        co2_data,
        containment_polygon,
        hazardous_polygon,
        zone_info,
        region_info,
        calc_type,
        residual_trapping,
    )
    data_frame = _construct_containment_table(contained_co2)
    if compact:
        return data_frame
    logging.info("\nMerge data rows for data frame")
    if co2_data.zone is None and co2_data.region is None:
        return _merge_date_rows(data_frame, calc_type, residual_trapping)
    if co2_data.region is None:
        return {
            "zone": {
                z: _merge_date_rows(g, calc_type, residual_trapping)
                for z, g in data_frame.groupby("zone")
            }
        }
    if co2_data.zone is None:
        return {
            "region": {
                z: _merge_date_rows(g, calc_type, residual_trapping)
                for z, g in data_frame.groupby("region")
            }
        }
    return {
        "zone": {
            z: _merge_date_rows(g, calc_type, residual_trapping)
            for z, g in data_frame.groupby("zone")
        },
        "region": {
            z: _merge_date_rows(g, calc_type, residual_trapping)
            for z, g in data_frame.groupby("region")
        },
    }


def _read_polygon(polygon_file: str) -> shapely.geometry.Polygon:
    """
    Reads a polygon from file.

    Args:
        polygon_file (str): Path to polygon file

    Returns:
        shapely.geometry.Polygon
    """
    poly_xy = np.genfromtxt(polygon_file, skip_header=1, delimiter=",")[:, :2]
    return shapely.geometry.Polygon(poly_xy)


def _construct_containment_table(
    contained_co2: List[ContainedCo2],
) -> pd.DataFrame:
    """
    Creates a data frame from calculated CO2 data.

    Args:
        contained_co2 (list of ContainedCo2): CO2 data divided into phases/locations

    Returns:
        pd.DataFrame
    """
    records = [dataclasses.asdict(c) for c in contained_co2]
    return pd.DataFrame.from_records(records)


# pylint: disable-msg=too-many-locals
def _merge_date_rows(
    data_frame: pd.DataFrame, calc_type: CalculationType, residual_trapping: bool
) -> pd.DataFrame:
    """
    Uses input dataframe to calculate various new columns and renames/merges
    some columns.

    Args:
        data_frame (pd.DataFrame): Input data frame
        calc_type (CalculationType): Choose mass / cell_volume /
            actual_volume from enum CalculationType

    Returns:
        pd.DataFrame: Output data frame
    """
    data_frame = data_frame.drop(columns=["zone", "region"], axis=1, errors="ignore")
    # Total
    if residual_trapping:
        df1 = (
            data_frame[data_frame["phase"] != "trapped_gas"]
            .drop(["phase", "location"], axis=1)
            .groupby(["date"])
            .sum()
            .rename(columns={"amount": "total"})
        )
    else:
        df1 = (
            data_frame.drop(["phase", "location"], axis=1)
            .groupby(["date"])
            .sum()
            .rename(columns={"amount": "total"})
        )
    total_df = df1.copy()
    if calc_type == CalculationType.CELL_VOLUME:
        df2 = data_frame.drop("phase", axis=1).groupby(["location", "date"]).sum()
        df2a = df2.loc[("contained",)].rename(columns={"amount": "total_contained"})
        df2b = df2.loc[("outside",)].rename(columns={"amount": "total_outside"})
        df2c = df2.loc[("hazardous",)].rename(columns={"amount": "total_hazardous"})
        for _df in [df2a, df2b, df2c]:
            total_df = total_df.merge(_df, on="date", how="left")
    else:
        df2 = data_frame.drop("location", axis=1).groupby(["phase", "date"]).sum()
        df2b = df2.loc["aqueous"].rename(columns={"amount": "total_aqueous"})
        df3 = data_frame.drop("phase", axis=1).groupby(["location", "date"]).sum()
        # Total by containment
        df3a = df3.loc[("contained",)].rename(columns={"amount": "total_contained"})
        df3b = df3.loc[("outside",)].rename(columns={"amount": "total_outside"})
        df3c = df3.loc[("hazardous",)].rename(columns={"amount": "total_hazardous"})
        # Total by containment and phase - aqueous
        df4 = data_frame.groupby(["phase", "location", "date"]).sum()
        df4b = df4.loc["aqueous", "contained"].rename(
            columns={"amount": "aqueous_contained"}
        )
        df4d = df4.loc["aqueous", "outside"].rename(
            columns={"amount": "aqueous_outside"}
        )
        df4f = df4.loc["aqueous", "hazardous"].rename(
            columns={"amount": "aqueous_hazardous"}
        )

        if not residual_trapping:
            df2a = df2.loc["gas"].rename(columns={"amount": "total_gas"})
            df4a = df4.loc["gas", "contained"].rename(
                columns={"amount": "gas_contained"}
            )
            df4c = df4.loc["gas", "outside"].rename(columns={"amount": "gas_outside"})
            df4e = df4.loc["gas", "hazardous"].rename(
                columns={"amount": "gas_hazardous"}
            )
        else:
            df2a_trapped = df2.loc["trapped_gas"].rename(
                columns={"amount": "total_trapped_gas"}
            )
            df2a_free = df2.loc["free_gas"].rename(columns={"amount": "total_free_gas"})
            df2a = df2a_trapped.merge(df2a_free, on="date", how="left")
            df4a_trapped = df4.loc["trapped_gas", "contained"].rename(
                columns={"amount": "trapped_gas_contained"}
            )
            df4a_free = df4.loc["free_gas", "contained"].rename(
                columns={"amount": "free_gas_contained"}
            )
            df4a = df4a_trapped.merge(df4a_free, on="date", how="left")
            df4c_trapped = df4.loc["trapped_gas", "outside"].rename(
                columns={"amount": "trapped_gas_outside"}
            )
            df4c_free = df4.loc["free_gas", "outside"].rename(
                columns={"amount": "free_gas_outside"}
            )
            df4c = df4c_trapped.merge(df4c_free, on="date", how="left")
            df4e_trapped = df4.loc["trapped_gas", "hazardous"].rename(
                columns={"amount": "trapped_gas_hazardous"}
            )
            df4e_free = df4.loc["free_gas", "hazardous"].rename(
                columns={"amount": "free_gas_hazardous"}
            )
            df4e = df4e_trapped.merge(df4e_free, on="date", how="left")
        for _df in [
            df2a,
            df2b,
            df3a,
            df3b,
            df3c,
            df4a,
            df4b,
            df4c,
            df4d,
            df4e,
            df4f,
        ]:
            total_df = total_df.merge(_df, on="date", how="left")

    return total_df.reset_index()


def get_parser() -> argparse.ArgumentParser:
    """
    Make parser and define arguments

    Returns:
        argparse.ArgumentParser
    """
    path_name = pathlib.Path(__file__).name
    parser = argparse.ArgumentParser(path_name)
    parser.add_argument(
        "case",
        help="Path to Eclipse case (EGRID, INIT and UNRST files), including base name,\
        but excluding the file extension (.EGRID, .INIT, .UNRST)",
    )
    parser.add_argument(
        "calc_type_input",
        help="CO2 calculation options: mass / cell_volume / actual_volume.",
    )
    parser.add_argument(
        "--root_dir",
        help="Path to root directory. The other paths can be provided relative \
        to this or as absolute paths. Default is 2 levels up from Eclipse case.",
        default=None,
    )
    parser.add_argument(
        "--out_dir",
        help="Path to output directory (file name is set to \
        'plume_<calculation type>.csv'). \
        Defaults to <root_dir>/share/results/tables.",
        default=None,
    )
    parser.add_argument(
        "--containment_polygon",
        help="Path to polygon that determines the bounds of the containment area. \
        Count all CO2 as contained if polygon is not provided.",
        default=None,
    )
    parser.add_argument(
        "--hazardous_polygon",
        help="Path to polygon that determines the bounds of the hazardous area.",
        default=None,
    )
    parser.add_argument(
        "--egrid",
        help="Path to EGRID file. Overwrites <case> if provided.",
        default=None,
    )
    parser.add_argument(
        "--unrst",
        help="Path to UNRST file. Overwrites <case> if provided.",
        default=None,
    )
    parser.add_argument(
        "--init",
        help="Path to INIT file. Overwrites <case> if provided.",
        default=None,
    )
    parser.add_argument(
        "--zonefile",
        help="Path to yaml or roff file containing zone information.",
        default=None,
    )
    parser.add_argument(
        "--regionfile",
        help="Path to roff file containing region information. "
        "Use either 'regionfile' or 'region_property', not both.",
        default=None,
    )
    parser.add_argument(
        "--region_property",
        help="Property in INIT file containing integer grid of regions. "
        "Use either 'regionfile' or 'region_property', not both.",
        default=None,
    )
    parser.add_argument(
        "--compact",
        help="Write the output to a single file as compact as possible.",
        action="store_true",
    )
    parser.add_argument(
        "--verbose",
        help="Enable print of detailed information during execution of script",
        action="store_true",
    )
    parser.add_argument(
        "--debug",
        help="Enable print of debugging data during execution of script. "
        "Normally not necessary for most users.",
        action="store_true",
    )
    parser.add_argument(
        "--residual_trapping",
        help="Compute mass/volume of trapped CO2 in gas phase.",
        action="store_true",
    )

    return parser


def _replace_default_dummies_from_ert(args):
    if args.root_dir == "-1":
        args.root_dir = None
    if args.egrid == "-1":
        args.egrid = None
    if args.unrst == "-1":
        args.unrst = None
    if args.init == "-1":
        args.init = None
    if args.out_dir == "-1":
        args.out_dir = None
    if args.zonefile == "-1":
        args.zonefile = None
    if args.regionfile == "-1":
        args.regionfile = None
    if args.region_property == "-1":
        args.region_property = None
    if args.containment_polygon == "-1":
        args.containment_polygon = None
    if args.hazardous_polygon == "-1":
        args.hazardous_polygon = None


class InputError(Exception):
    """Raised for various mistakes in the provided input."""


def process_args() -> argparse.Namespace:
    """
    Process arguments and do some minor conversions.
    Create absolute paths if relative paths are provided.

    Returns:
        argparse.Namespace
    """
    args = get_parser().parse_args()
    args.calc_type_input = args.calc_type_input.lower()

    _replace_default_dummies_from_ert(args)

    if args.root_dir is None:
        p = pathlib.Path(args.case).parents
        if len(p) < 3:
            error_text = "Invalid input, <case> must have at least two parent levels \
            if <root_dir> is not provided."
            raise InputError(error_text)
        args.root_dir = p[2]
    if args.out_dir is None:
        args.out_dir = os.path.join(args.root_dir, "share", "results", "tables")
    adict = vars(args)
    paths = [
        "case",
        "out_dir",
        "egrid",
        "unrst",
        "init",
        "zonefile",
        "regionfile",
        "containment_polygon",
        "hazardous_polygon",
    ]
    for key in paths:
        if adict[key] is not None and not pathlib.Path(adict[key]).is_absolute():
            adict[key] = os.path.join(args.root_dir, adict[key])

    if args.egrid is None:
        if args.case.endswith(".EGRID"):
            args.egrid = args.case
        else:
            args.egrid = args.case + ".EGRID"
    if args.unrst is None:
        args.unrst = args.egrid.replace(".EGRID", ".UNRST")
    if args.init is None:
        args.init = args.egrid.replace(".EGRID", ".INIT")

    if args.debug:
        logging.basicConfig(format="%(message)s", level=logging.DEBUG)
    elif args.verbose:
        logging.basicConfig(format="%(message)s", level=logging.INFO)
    else:
        logging.basicConfig(format="%(message)s", level=logging.WARNING)

    return args


def check_input(arguments: argparse.Namespace):
    """
    Checks that input arguments are valid. Checks if files exist etc.

    Args:
        arguments (argparse.Namespace): Input arguments

    Raises:
        ValueError: If calc_type_input is invalid
        FileNotFoundError: If one or more input files are not found
    """
    CalculationType.check_for_key(arguments.calc_type_input.upper())

    files_not_found = []
    if not os.path.isfile(arguments.egrid):
        files_not_found.append(arguments.egrid)
    if not os.path.isfile(arguments.unrst):
        files_not_found.append(arguments.unrst)
    if not os.path.isfile(arguments.init):
        files_not_found.append(arguments.init)
    if arguments.zonefile is not None and not os.path.isfile(arguments.zonefile):
        files_not_found.append(arguments.zonefile)
    if arguments.regionfile is not None and not os.path.isfile(arguments.regionfile):
        files_not_found.append(arguments.regionfile)
    if arguments.containment_polygon is not None and not os.path.isfile(
        arguments.containment_polygon
    ):
        files_not_found.append(arguments.containment_polygon)
    if arguments.hazardous_polygon is not None and not os.path.isfile(
        arguments.hazardous_polygon
    ):
        files_not_found.append(arguments.hazardous_polygon)
    if files_not_found:
        error_text = "The following file(s) were not found:"
        for file in files_not_found:
            error_text += "\n  * " + file
        raise FileNotFoundError(error_text)

    if arguments.regionfile is not None and arguments.region_property is not None:
        raise InputError(
            "Both 'regionfile' and 'region_property' have been provided. "
            "Please provide only one of the two options."
        )

    if not os.path.isdir(arguments.out_dir):
        logging.warning("Output directory doesn't exist. Creating a new folder.")
        os.mkdir(arguments.out_dir)


def process_zonefile_if_yaml(zonefile: str) -> Optional[Dict[str, List[int]]]:
    """
    Processes zone_file if it is provided as a yaml file, ex:
    zranges:
        - Zone1: [1, 5]
        - Zone2: [6, 10]
        - Zone3: [11, 14]

    Returns:
        Dictionary connecting names of zones to their layers:
    {
        "Zone1": [1,5]
        "Zone2": [6,10]
        "Zone3": [11,14]
    }
    """
    if zonefile.split(".")[-1].lower() in ["yml", "yaml"]:
        with open(zonefile, "r", encoding="utf8") as stream:
            try:
                zfile = yaml.safe_load(stream)
            except yaml.YAMLError as exc:
                logging.error(exc)
                sys.exit(1)
        if "zranges" not in zfile:
            error_text = "The yaml zone file must be in the format:\nzranges:\
            \n    - Zone1: [1, 5]\n    - Zone2: [6, 10]\n    - Zone3: [11, 14])"
            raise InputError(error_text)
        zranges = zfile["zranges"]
        if len(zranges) > 1:
            zranges_ = zranges[0]
            for zr in zranges[1:]:
                zranges_.update(zr)
            zranges = zranges_
        return zranges
    return None


def log_input_configuration(arguments_processed: argparse.Namespace) -> None:
<<<<<<< HEAD
    version = "v0.5.0"
=======
    version = "v0.7.0"
>>>>>>> 109c721b
    is_dev_version = True
    if is_dev_version:
        version += "_dev"
        try:
            source_dir = os.path.dirname(os.path.abspath(__file__))
            short_hash = (
                subprocess.check_output(
                    ["git", "rev-parse", "--short", "HEAD"], cwd=source_dir
                )
                .decode("ascii")
                .strip()
            )
        except subprocess.CalledProcessError:
            short_hash = "-"
        version += " (latest git commit: " + short_hash + ")"

    now = datetime.now()
    date_time = now.strftime("%B %d, %Y %H:%M:%S")
    logging.info("CCS-scripts - Containment calculations")
    logging.info("======================================")
    logging.info(f"Version             : {version}")
    logging.info(f"Date and time       : {date_time}")
    logging.info(f"User                : {getpass.getuser()}")
    logging.info(f"Host                : {socket.gethostname()}")
    logging.info(f"Platform            : {platform.system()} ({platform.release()})")
    py_version = (
        f"{sys.version_info.major}.{sys.version_info.minor}.{sys.version_info.micro}"
    )
    logging.info(f"Python version      : {py_version}")

    logging.info(f"\nCase                : {arguments_processed.case}")
    logging.info(f"Calculation type    : {arguments_processed.calc_type_input}")
    logging.info(f"Root directory      : {arguments_processed.root_dir}")
    logging.info(f"Output directory    : {arguments_processed.out_dir}")
    logging.info(f"Containment polygon : {arguments_processed.containment_polygon}")
    logging.info(f"Hazardous polygon   : {arguments_processed.hazardous_polygon}")
    logging.info(f"EGRID file          : {arguments_processed.egrid}")
    logging.info(f"UNRST file          : {arguments_processed.unrst}")
    logging.info(f"INIT file           : {arguments_processed.init}")
    logging.info(f"Zone file           : {arguments_processed.zonefile}")
    logging.info(
        f"Compact             : {'yes' if arguments_processed.compact else 'no'}\n"
    )


def log_summary_of_results(df: pd.DataFrame) -> None:
    dfs = df.sort_values("date")
    last_date = max(df["date"])
    df_subset = dfs[dfs["date"] == last_date]
    if "zone" in df_subset and any(df_subset["zone"].str.contains("all", na=False)):
        df_subset = df_subset[df_subset["zone"] == "all"]
    if "region" in df_subset and any(df_subset["region"].str.contains("all", na=False)):
        df_subset = df_subset[df_subset["region"] == "all"]
    total = df_subset["total"].iloc[-1]
    n = len(f"{total:.1f}")

    logging.info("\nSummary of results:")
    logging.info("===================")
    logging.info(f"Number of dates     : {len(dfs['date'].unique())}")
    logging.info(f"First date          : {dfs['date'].iloc[0]}")
    logging.info(f"Last date           : {dfs['date'].iloc[-1]}")
    logging.info(f"End state total     : {total:{n+1}.1f}")
    if "total_gas" in df_subset:
        value = df_subset["total_gas"].iloc[-1]
        percent = 100.0 * value / total if total > 0.0 else 0.0
        logging.info(f"End state gaseous   : {value:{n+1}.1f}  ({percent:.1f} %)")
    if "total_aqueous" in df_subset:
        value = df_subset["total_aqueous"].iloc[-1]
        percent = 100.0 * value / total if total > 0.0 else 0.0
        logging.info(f"End state aqueous   : {value:{n+1}.1f}  ({percent:.1f} %)")
    value = df_subset["total_contained"].iloc[-1]
    percent = 100.0 * value / total if total > 0.0 else 0.0
    logging.info(f"End state contained : {value:{n+1}.1f}  ({percent:.1f} %)")
    value = df_subset["total_outside"].iloc[-1]
    percent = 100.0 * value / total if total > 0.0 else 0.0
    logging.info(f"End state outside   : {value:{n+1}.1f}  ({percent:.1f} %)")
    value = df_subset["total_hazardous"].iloc[-1]
    percent = 100.0 * value / total if total > 0.0 else 0.0
    logging.info(f"End state hazardous : {value:{n+1}.1f}  ({percent:.1f} %)")
    if "zone" in dfs:
        logging.info("Split into zones?   : yes")
        unique_zones = dfs["zone"].unique()
        n_zones = (
            len(unique_zones) - 1 if "all" in dfs["zone"].values else len(unique_zones)
        )
        logging.info(f"Number of zones     : {n_zones}")
        logging.info(f"Zones               : {', '.join(unique_zones)}")
    else:
        logging.info("Split into zones?   : no")
    if "region" in dfs:
        logging.info("Split into regions? : yes")
        unique_regions = dfs["region"].unique()
        n_regions = (
            len(unique_regions) - 1
            if "all" in dfs["region"].values
            else len(unique_regions)
        )
        logging.info(f"Number of regions   : {n_regions}")
        logging.info(f"Regions             : {', '.join(unique_regions)}")
    else:
        logging.info("Split into regions? : no")


def _combine_data_frame(
    data_frame: Union[pd.DataFrame, Dict[str, pd.DataFrame]],
    zone_info: Dict[str, Any],
    region_info: Dict[str, Any],
) -> pd.DataFrame:
    """
    Combine data frames from different zones into one single data frame
    """
    if zone_info["source"] is None and region_info["int_to_region"] is None:
        assert isinstance(data_frame, pd.DataFrame)
        return data_frame

    assert isinstance(data_frame, Dict)
    zone_df = pd.DataFrame()
    region_df = pd.DataFrame()
    summed_part = pd.DataFrame()
    if zone_info["source"] is not None:
        assert isinstance(data_frame["zone"], Dict)
        assert zone_info["int_to_zone"] is not None
        zone_keys = list(data_frame["zone"].keys())
        for key in zone_info["int_to_zone"]:
            if key is not None:
                if key in zone_keys:
                    _df = data_frame["zone"][key]
                else:
                    _df = data_frame["zone"][zone_keys[0]]
                    numeric_cols = _df.select_dtypes(include=["number"]).columns
                    _df[numeric_cols] = 0
                _df["zone"] = [key] * _df.shape[0]
                zone_df = pd.concat([zone_df, _df])
        if region_info["int_to_region"] is not None:
            zone_df["region"] = ["all"] * zone_df.shape[0]
        summed_part = zone_df.groupby("date").sum(numeric_only=True).reset_index()
        summed_part["zone"] = ["all"] * summed_part.shape[0]
    if region_info["int_to_region"] is not None:
        assert isinstance(data_frame["region"], Dict)
        region_keys = list(data_frame["region"].keys())
        for key in region_info["int_to_region"]:
            if key is not None:
                if key in region_keys:
                    _df = data_frame["region"][key]
                else:
                    _df = data_frame["region"][region_keys[0]]
                    numeric_cols = _df.select_dtypes(include=["number"]).columns
                    _df[numeric_cols] = 0
                _df["region"] = [key] * _df.shape[0]
                region_df = pd.concat([region_df, _df])
        if zone_info["source"] is None:
            summed_part = region_df.groupby("date").sum(numeric_only=True).reset_index()
        else:
            region_df["zone"] = ["all"] * region_df.shape[0]
        summed_part["region"] = ["all"] * summed_part.shape[0]
    combined_df = pd.concat([summed_part, zone_df, region_df])
    return combined_df


def export_output_to_csv(
    out_dir: str,
    calc_type_input: str,
    data_frame: pd.DataFrame,
):
    """
    Exports the results to a csv file, named according to the calculation type
    (mass / cell_volume / actual_volume)
    """
    file_name = f"plume_{calc_type_input}.csv"
    logging.info(f"\nExport results to CSV file: {file_name}")
    file_path = os.path.join(out_dir, file_name)
    if os.path.isfile(file_path):
        logging.info(f"Output CSV file already exists. Overwriting: {file_path}")

    data_frame.to_csv(file_path, index=False)


def main() -> None:
    """
    Takes input arguments and calculates total co2 mass or volume at each time
    step, divided into different phases and locations. Creates a data frame,
    then exports the data frame to a csv file.
    """
    arguments_processed = process_args()
    check_input(arguments_processed)
    zone_info = {
        "source": arguments_processed.zonefile,
        "zranges": None,
        "int_to_zone": None,
    }
    region_info = {
        "source": arguments_processed.regionfile,
        "int_to_region": None,
        "property_name": arguments_processed.region_property,
    }
    if zone_info["source"] is not None:
        zone_info["zranges"] = process_zonefile_if_yaml(zone_info["source"])

    log_input_configuration(arguments_processed)

    data_frame = calculate_out_of_bounds_co2(
        arguments_processed.egrid,
        arguments_processed.unrst,
        arguments_processed.init,
        arguments_processed.compact,
        arguments_processed.calc_type_input,
        zone_info,
        region_info,
        arguments_processed.residual_trapping,
        arguments_processed.containment_polygon,
        arguments_processed.hazardous_polygon,
    )
    df_combined = _combine_data_frame(data_frame, zone_info, region_info)
    log_summary_of_results(df_combined)
    export_output_to_csv(
        arguments_processed.out_dir,
        arguments_processed.calc_type_input,
        df_combined,
    )


if __name__ == "__main__":
    main()<|MERGE_RESOLUTION|>--- conflicted
+++ resolved
@@ -604,11 +604,7 @@
 
 
 def log_input_configuration(arguments_processed: argparse.Namespace) -> None:
-<<<<<<< HEAD
-    version = "v0.5.0"
-=======
     version = "v0.7.0"
->>>>>>> 109c721b
     is_dev_version = True
     if is_dev_version:
         version += "_dev"
