--- conflicted
+++ resolved
@@ -1,1054 +1,1049 @@
-"""Methods for CO2 containment calculations"""
-
-import logging
-from dataclasses import dataclass, fields
-from enum import Enum
-from typing import Dict, List, Literal, Optional, Tuple
-
-import numpy as np
-import xtgeo
-from resdata.grid import Grid
-from resdata.resfile import ResdataFile
-
-DEFAULT_CO2_MOLAR_MASS = 44.0
-DEFAULT_WATER_MOLAR_MASS = 18.0
-TRESHOLD_SGAS = 1e-16
-TRESHOLD_AMFG = 1e-16
-PROPERTIES_NEEDED_PFLOTRAN = ["PORV", "DGAS", "DWAT", "AMFG", "YMFG"]
-PROPERTIES_NEEDED_ELCIPSE = ["RPORV", "BGAS", "BWAT", "XMF2", "YMF2"]
-
-PROPERTIES_TO_EXTRACT = [
-    "RPORV",
-    "PORV",
-    "SGAS",
-    "DGAS",
-    "BGAS",
-    "DWAT",
-    "BWAT",
-    "AMFG",
-    "YMFG",
-    "XMF2",
-    "YMF2",
-]
-
-
-class CalculationType(Enum):
-    """
-    Which type of CO2 calculation is made
-    """
-
-    MASS = 0
-    CELL_VOLUME = 1
-    ACTUAL_VOLUME = 2
-
-    @classmethod
-    def check_for_key(cls, key: str):
-        """
-        Check if key in enum
-        """
-        if key not in cls.__members__:
-            error_text = "Illegal calculation type: " + key
-            error_text += "\nValid options:"
-            for calc_type in CalculationType:
-                error_text += "\n  * " + calc_type.name.lower()
-            error_text += "\nExiting"
-            raise ValueError(error_text)
-
-
-@dataclass
-class SourceData:
-    """
-    Dataclass with grid cell (x,y) coordinates, dates
-    and properties (if available)
-
-    Args:
-      x_coord (np.ndarray): x coordinates for grid cells
-      y_coord (np.ndarray): y coordinates for grid cells
-      DATES (List): Time steps each property is available for
-      VOL (Dict): Grid cells volume (m3) at each date
-      SWAT (Dict): Water saturation for each grid cell at each date
-      SGAS (Dict): Gas saturation for each grid cell at each date
-      RPORV (Dict): Pore volume (VOL x Porosity) for each grid cell at each date
-      PORV (Dict): Pore volume (VOL x Porosity) for each grid cell at each date
-      AMFG (Dict): Aqueous mole fraction of gas for each grid cell at each date
-      YMFG (Dict): Gaseous mole fraction of gas for each grid cell at each date
-      XMF2 (Dict): Aqueous mole fraction of gas for each grid cell at each date
-      YMF2 (Dict): Gaseous mole fraction of gas for each grid cell at each date
-      DWAT (Dict): Water density (kg/m3) for each grid cell at each date
-      DGAS (Dict): Gas density (kg/m3) for each grid cell at each date
-      BWAT (Dict): Molar water density (kg-mol/m3) for each grid cell at each date
-      BGAS (Dict): Molar gas density (kg-mol/m3) for each grid cell at each date
-      zone (np.ndarray): Zone information
-      region (np.ndarray): Region information
-
-    """
-
-    # pylint: disable=too-many-instance-attributes
-    # pylint: disable=invalid-name
-    x_coord: np.ndarray
-    y_coord: np.ndarray
-    DATES: List[str]
-    VOL: Optional[Dict[str, np.ndarray]] = None
-    SWAT: Optional[Dict[str, np.ndarray]] = None
-    SGAS: Optional[Dict[str, np.ndarray]] = None
-    RPORV: Optional[Dict[str, np.ndarray]] = None
-    PORV: Optional[Dict[str, np.ndarray]] = None
-    AMFG: Optional[Dict[str, np.ndarray]] = None
-    YMFG: Optional[Dict[str, np.ndarray]] = None
-    XMF2: Optional[Dict[str, np.ndarray]] = None
-    YMF2: Optional[Dict[str, np.ndarray]] = None
-    DWAT: Optional[Dict[str, np.ndarray]] = None
-    DGAS: Optional[Dict[str, np.ndarray]] = None
-    BWAT: Optional[Dict[str, np.ndarray]] = None
-    BGAS: Optional[Dict[str, np.ndarray]] = None
-    zone: Optional[np.ndarray] = None
-    region: Optional[np.ndarray] = None
-    # pylint: enable=invalid-name
-
-    def get_vol(self):
-        """Get VOL"""
-        if self.VOL is not None:
-            return self.VOL
-        return {}
-
-    def get_swat(self):
-        """Get SWAT"""
-        if self.SWAT is not None:
-            return self.SWAT
-        return {}
-
-    def get_sgas(self):
-        """Get SGAS"""
-        if self.SGAS is not None:
-            return self.SGAS
-        return {}
-
-    def get_rporv(self):
-        """Get RPORV"""
-        if self.RPORV is not None:
-            return self.RPORV
-        return {}
-
-    def get_porv(self):
-        """Get PORV"""
-        if self.PORV is not None:
-            return self.PORV
-        return {}
-
-    def get_amfg(self):
-        """Get AMFG"""
-        if self.AMFG is not None:
-            return self.AMFG
-        return {}
-
-    def get_ymfg(self):
-        """Get YMFG"""
-        if self.YMFG is not None:
-            return self.YMFG
-        return {}
-
-    def get_xmf2(self):
-        """Get XMF2"""
-        if self.XMF2 is not None:
-            return self.XMF2
-        return {}
-
-    def get_ymf2(self):
-        """Get YMF2"""
-        if self.YMF2 is not None:
-            return self.YMF2
-        return {}
-
-    def get_dwat(self):
-        """Get DWAT"""
-        if self.DWAT is not None:
-            return self.DWAT
-        return {}
-
-    def get_dgas(self):
-        """Get DGAS"""
-        if self.DGAS is not None:
-            return self.DGAS
-        return {}
-
-    def get_bwat(self):
-        """Get BWAT"""
-        if self.BWAT is not None:
-            return self.BWAT
-        return {}
-
-    def get_bgas(self):
-        """Get BGAS"""
-        if self.BGAS is not None:
-            return self.BGAS
-        return {}
-
-    def get_zone(self):
-        """Get zone"""
-        if self.zone is not None:
-            return self.zone
-        return None
-
-    def get_region(self):
-        """Get region"""
-        if self.region is not None:
-            return self.region
-        return None
-
-
-@dataclass
-class Co2DataAtTimeStep:
-    """
-    Dataclass with amount of co2 for each phase (dissolved/gas/undefined)
-    at a given time step.
-
-    Args:
-      date (str): The time step
-      aqu_phase (np.ndarray): The amount of CO2 in aqueous phase
-      gas_phase (np.ndarray): The amount of CO2 in gaseous phase
-      volume_coverage (np.ndarray): The volume of a cell (specific of
-                                    calc_type_input = volume_extent)
-    """
-
-    date: str
-    aqu_phase: np.ndarray
-    gas_phase: np.ndarray
-    volume_coverage: np.ndarray
-
-    def total_mass(self) -> np.ndarray:
-        """
-        Computes total mass as the sum of gas in aqueous and gas
-        phase.
-        """
-        return self.aqu_phase + self.gas_phase
-
-
-@dataclass
-class Co2Data:
-    """
-    Dataclass with amount of CO2 at (x,y) coordinates
-
-    Args:
-      x_coord (np.ndarray): x coordinates
-      y_coord (np.ndarray): y coordinates
-      data_list (List): List with CO2 amounts calculated
-                        at multiple time steps
-      units (Literal): Units of the calculated amount of CO2
-      zone (np.ndarray): Zone information
-      region (np.ndarray): Region information
-
-    """
-
-    x_coord: np.ndarray
-    y_coord: np.ndarray
-    data_list: List[Co2DataAtTimeStep]
-    units: Literal["kg", "m3"]
-    zone: Optional[np.ndarray] = None
-    region: Optional[np.ndarray] = None
-
-
-def _try_prop(unrst: ResdataFile, prop_name: str):
-    """
-    Function to determine if a property (prop_name) is part of a ResdataFile (unrst)
-
-    Args:
-      unrst (ResdataFile): ResdataFile to fetch property names from
-      prop_name (str): The property name to be searched in unrst
-
-    Returns:
-      str if prop_names exists in unrst, None otherwise
-
-    """
-    try:
-        prop = unrst[prop_name]
-    except KeyError:
-        prop = None
-    return prop
-
-
-def _read_props(
-    unrst: ResdataFile,
-    prop_names: List,
-) -> dict:
-    """
-    Reads the properties in prop_names from a ResdataFile named unrst
-
-    Args:
-      unrst (ResdataFile): ResdataFile to read prop_names from
-      prop_names (List): List with property names to be read
-
-    Returns:
-      dict
-    """
-    props_att = {p: _try_prop(unrst, p) for p in prop_names}
-    act_prop_names = [k for k in prop_names if props_att[k] is not None]
-    act_props = {k: props_att[k] for k in act_prop_names}
-    return act_props
-
-
-def _fetch_properties(
-    unrst: ResdataFile, properties_to_extract: List
-) -> Tuple[Dict[str, Dict[str, List[np.ndarray]]], List[str]]:
-    """
-    Fetches the properties in properties_to_extract from a ResdataFile
-    named unrst
-
-    Args:
-      unrst (ResdataFile): ResdataFile to fetch properties_to_extract from
-      properties_to_extract: List with property names to be fetched
-
-    Returns:
-      Tuple
-
-    """
-    dates = [d.strftime("%Y%m%d") for d in unrst.report_dates]
-    properties = _read_props(unrst, properties_to_extract)
-    properties = {
-        p: {d[1]: properties[p][d[0]].numpy_copy() for d in enumerate(dates)}
-        for p in properties
-    }
-    return properties, dates
-
-
-def _identify_gas_less_cells(sgases: dict, amfgs: dict) -> np.ndarray:
-    """
-    Identifies those cells that do not have gas. This is done based on thresholds for
-    SGAS and AMFG.
-
-    Args:
-      sgases (dict): The values of SGAS for each grid cell
-      amfgs (dict): The values of AMFG for each grid cell
-
-    Returns:
-      np.ndarray
-
-    """
-    gas_less = np.logical_and.reduce(
-        [np.abs(sgases[s]) < TRESHOLD_SGAS for s in sgases]
-    )
-    gas_less &= np.logical_and.reduce([np.abs(amfgs[a]) < TRESHOLD_AMFG for a in amfgs])
-    return gas_less
-
-
-def _reduce_properties(
-    properties: Dict[str, Dict[str, List[np.ndarray]]], keep_idx: np.ndarray
-) -> Dict:
-    """
-    Reduces the data of given properties by indices in keep_idx
-
-    Args:
-      properties (Dict): Data with values of properties
-      keep_idx (np.ndarray): Which indices are retained
-
-    Returns:
-      Dict
-
-    """
-    return {
-        p: {d: properties[p][d][keep_idx] for d in properties[p]} for p in properties
-    }
-
-
-def _is_subset(first: List[str], second: List[str]) -> bool:
-    """
-    Determines if the elements of a list (first) are part of
-    another list (second)
-
-    Args:
-      first (List): The list whose elements are searched in second
-      second (List): The list where elements of first are searched
-
-    Returns:
-      bool
-
-    """
-    return all(x in second for x in first)
-
-
-# pylint: disable=too-many-arguments
-def _extract_source_data(
-    grid_file: str,
-    unrst_file: str,
-    properties_to_extract: List[str],
-    zone_info: Dict,
-    region_info: Dict,
-    init_file: Optional[str] = None,
-) -> SourceData:
-    # pylint: disable=too-many-locals, too-many-statements
-    """
-    Extracts the properties in properties_to_extract from Grid files
-
-    Args:
-      grid_file (str): Path to EGRID-file
-      unrst_file (str): Path to UNRST-file
-      properties_to_extract (List): Names of the properties to be extracted
-      init_file (str): Path to INIT-file
-      zone_info (Dict): Dictionary containing zone information
-      region_info (Dict): Dictionary containing region information
-
-    Returns:
-      SourceData
-
-    """
-    logging.info("Start extracting source data")
-    grid = Grid(grid_file)
-    unrst = ResdataFile(unrst_file)
-    init = ResdataFile(init_file)
-    properties, dates = _fetch_properties(unrst, properties_to_extract)
-    logging.info("Done fetching properties")
-
-    act_num = grid.export_actnum().numpy_copy()
-    active = np.where(act_num > 0)[0]
-    logging.info(f"Number of grid cells                    : {len(act_num)}")
-    logging.info(f"Number of active grid cells             : {len(active)}")
-    if _is_subset(["SGAS", "AMFG"], list(properties.keys())):
-        gasless = _identify_gas_less_cells(properties["SGAS"], properties["AMFG"])
-    elif _is_subset(["SGAS", "XMF2"], list(properties.keys())):
-        gasless = _identify_gas_less_cells(properties["SGAS"], properties["XMF2"])
-    else:
-        error_text = (
-            "CO2 containment calculation failed. Cannot find required properties "
-        )
-        error_text += "SGAS+AMFG or SGAS+XMF2."
-        raise RuntimeError(error_text)
-    global_active_idx = active[~gasless]
-    logging.info(f"Number of active non-gasless grid cells : {len(global_active_idx)}")
-
-    properties_reduced = _reduce_properties(properties, ~gasless)
-    # Tuple with (x,y,z) for each cell:
-    xyz = [grid.get_xyz(global_index=a) for a in global_active_idx]
-    cells_x = np.array([coord[0] for coord in xyz])
-    cells_y = np.array([coord[1] for coord in xyz])
-
-    zone = _process_zones(zone_info, grid, grid_file, global_active_idx)
-    region = _process_regions(region_info, grid, grid_file, init, active, gasless)
-
-    vol0 = [grid.cell_volume(global_index=x) for x in global_active_idx]
-    properties_reduced["VOL"] = {d: vol0 for d in dates}
-    try:
-        porv = init["PORV"]
-        properties_reduced["PORV"] = {
-            d: porv[0].numpy_copy()[global_active_idx] for d in dates
-        }
-    except KeyError:
-        pass
-    source_data = SourceData(
-        cells_x,
-        cells_y,
-        dates,
-        **dict(properties_reduced.items()),
-        zone=zone,
-        region=region,
-    )
-    logging.info("Done extracting source data\n")
-    return source_data
-
-
-def _process_zones(
-    zone_info: Dict,
-    grid: Grid,
-    grid_file: str,
-    global_active_idx: np.ndarray,
-) -> Optional[np.ndarray]:
-    zone = None
-    if zone_info["source"] is None:
-        logging.info("No zone info specified")
-    if zone_info["source"] is not None:
-        logging.info("Using zone info")
-        if zone_info["zranges"] is not None:
-            zone_array = np.zeros(
-                (grid.get_nx(), grid.get_ny(), grid.get_nz()), dtype=int
-            )
-            zonevals = [int(x) for x in range(len(zone_info["zranges"]))]
-            zone_info["int_to_zone"] = [f"Zone_{x}" for x in range(len(zonevals))]
-            for zv, zr, zn in zip(
-                zonevals,
-                list(zone_info["zranges"].values()),
-                zone_info["zranges"].keys(),
-            ):
-                zone_array[:, :, zr[0] - 1 : zr[1]] = zv
-                zone_info["int_to_zone"][zv] = zn
-            zone = zone_array.flatten(order="F")[global_active_idx]
-        else:
-            xtg_grid = xtgeo.grid_from_file(grid_file)
-            zone = xtgeo.gridproperty_from_file(zone_info["source"], grid=xtg_grid)
-            zone = zone.values.data.flatten(order="F")
-            zonevals = np.unique(zone)
-            intvals = np.array(zonevals, dtype=int)
-            if sum(intvals == zonevals) != len(zonevals):
-                logging.info(
-                    "Warning: Grid provided in zone file contains non-integer values. "
-                    "This might cause problems with the calculations for "
-                    "containment in different zones."
-                )
-            zone_info["int_to_zone"] = [None] * (np.max(intvals) + 1)
-            for zv in intvals:
-                if zv >= 0:
-                    zone_info["int_to_zone"][zv] = f"Zone_{zv}"
-                else:
-                    logging.info("Ignoring negative value in grid from zone file.")
-            zone = np.array(zone[global_active_idx], dtype=int)
-    return zone
-
-
-def _process_regions(
-    region_info: Dict,
-    grid: Grid,
-    grid_file: str,
-    init: ResdataFile,
-    active: np.ndarray,
-    gasless: np.ndarray,
-) -> Optional[np.ndarray]:
-    region = None
-    if region_info["source"] is not None:
-        logging.info("Using regions info")
-        xtg_grid = xtgeo.grid_from_file(grid_file)
-        region = xtgeo.gridproperty_from_file(region_info["source"], grid=xtg_grid)
-        region = region.values.data.flatten(order="F")
-        regvals = np.unique(region)
-        intvals = np.array(regvals, dtype=int)
-        if sum(intvals == regvals) != len(regvals):
-            logging.info(
-                "Warning: Grid provided in region file contains non-integer values. "
-                "This might cause problems with the calculations for "
-                "containment in different regions."
-            )
-        region_info["int_to_region"] = [None] * (np.max(intvals) + 1)
-        for rv in intvals:
-            if rv >= 0:
-                region_info["int_to_region"][rv] = f"Region_{rv}"
-            else:
-                logging.info("Ignoring negative value in grid from region file.")
-        region = np.array(region[active[~gasless]], dtype=int)
-    elif region_info["property_name"] is not None:
-        try:
-            logging.info(
-<<<<<<< HEAD
-                f"Try reading region information ({region_info['property_name']} \
-                property) from INIT-file."
-=======
-                f"Try reading region information ({region_info['property_name']}"
-                f" property) from INIT-file."
->>>>>>> 1506ab8a
-            )
-            region = np.array(init[region_info["property_name"]][0], dtype=int)
-            if region.shape[0] == grid.get_nx() * grid.get_ny() * grid.get_nz():
-                region = region[active]
-            regvals = np.unique(region)
-            region_info["int_to_region"] = [None] * (np.max(regvals) + 1)
-            for rv in regvals:
-                if rv >= 0:
-                    region_info["int_to_region"][rv] = f"Region_{rv}"
-                else:
-                    logging.info(
-                        f"Ignoring negative value in {region_info['property_name']}."
-                    )
-            logging.info("Region information successfully read from INIT-file")
-            region = region[~gasless]
-        except KeyError:
-            logging.info("Region information not found in INIT-file.")
-            region = None
-            region_info["int_to_region"] = None
-    return region
-
-
-def _mole_to_mass_fraction(prop: np.ndarray, m_co2: float, m_h20: float) -> np.ndarray:
-    """
-    Converts from mole fraction to mass fraction
-
-    Args:
-      prop (np.ndarray): Information with mole fractions to be converted
-      m_co2 (float): Molar mass of CO2
-      m_h20 (float): Molar mass of H2O
-
-    Returns:
-      np.ndarray
-
-    """
-    return prop * m_co2 / (m_h20 + (m_co2 - m_h20) * prop)
-
-
-def _set_calc_type_from_input_string(calc_type_input: str) -> CalculationType:
-    """
-    Creates a CalculationType object from an input string
-
-    Args:
-      calc_type_input (str): Input string with calculation type to perform
-
-    Returns:
-      CalculationType
-
-    """
-    calc_type_input = calc_type_input.upper()
-    CalculationType.check_for_key(calc_type_input)
-    return CalculationType[calc_type_input]
-
-
-def _pflotran_co2mass(
-    source_data: SourceData,
-    co2_molar_mass: float = DEFAULT_CO2_MOLAR_MASS,
-    water_molar_mass: float = DEFAULT_WATER_MOLAR_MASS,
-) -> Dict:
-    """
-    Calculates CO2 mass based on the existing properties in PFlotran
-
-    Args:
-      source_data (SourceData): Data with the information of the necessary properties
-                                for the calculation of CO2 mass
-      co2_molar_mass (float): CO2 molar mass - Default is 44 g/mol
-      water_molar_mass (float): Water molar mass - Default is 18 g/mol
-
-    Returns:
-      Dict
-
-    """
-    dates = source_data.DATES
-    dwat = source_data.get_dwat()
-    dgas = source_data.get_dgas()
-    amfg = source_data.get_amfg()
-    ymfg = source_data.get_ymfg()
-    sgas = source_data.get_sgas()
-    eff_vols = source_data.get_porv()
-    co2_mass = {}
-    for date in dates:
-        co2_mass[date] = [
-            eff_vols[date]
-            * (1 - sgas[date])
-            * dwat[date]
-            * _mole_to_mass_fraction(amfg[date], co2_molar_mass, water_molar_mass),
-            eff_vols[date]
-            * sgas[date]
-            * dgas[date]
-            * _mole_to_mass_fraction(ymfg[date], co2_molar_mass, water_molar_mass),
-        ]
-    return co2_mass
-
-
-def _eclipse_co2mass(
-    source_data: SourceData, co2_molar_mass: float = DEFAULT_CO2_MOLAR_MASS
-) -> Dict:
-    """
-    Calculates CO2 mass based on the existing properties in Eclipse
-
-    Args:
-      source_data (SourceData): Data with the information of the necessary properties
-                                for the calculation of CO2 mass
-      co2_molar_mass (float): CO2 molar mass - Default is 44 g/mol
-
-    Returns:
-      Dict
-
-    """
-    dates = source_data.DATES
-    bgas = source_data.get_bgas()
-    bwat = source_data.get_bwat()
-    xmf2 = source_data.get_xmf2()
-    ymf2 = source_data.get_ymf2()
-    sgas = source_data.get_sgas()
-    eff_vols = source_data.get_rporv()
-    conv_fact = co2_molar_mass
-    co2_mass = {}
-    for date in dates:
-        co2_mass[date] = [
-            conv_fact * bwat[date] * xmf2[date] * (1 - sgas[date]) * eff_vols[date],
-            conv_fact * bgas[date] * ymf2[date] * sgas[date] * eff_vols[date],
-        ]
-    return co2_mass
-
-
-def _pflotran_co2_molar_volume(
-    source_data: SourceData,
-    water_density: np.ndarray,
-    co2_molar_mass: float = DEFAULT_CO2_MOLAR_MASS,
-    water_molar_mass: float = DEFAULT_WATER_MOLAR_MASS,
-) -> Dict:
-    """
-    Calculates CO2 molar volume (mol/m3) based on the existing properties in PFlotran
-
-    Args:
-      source_data (SourceData): Data with the information of the necessary properties
-                                for the calculation of CO2 molar volume
-      water_density (float): Water density - Default is 1000 kg/m3
-      co2_molar_mass (float): CO2 molar mass - Default is 44 g/mol
-      water_molar_mass (float): Water molar mass - Default is 18 g/mol
-
-    Returns:
-      Dict
-
-    """
-    dates = source_data.DATES
-    dgas = source_data.get_dgas()
-    dwat = source_data.get_dwat()
-    ymfg = source_data.get_ymfg()
-    amfg = source_data.get_amfg()
-    co2_molar_vol = {}
-    for date in dates:
-        co2_molar_vol[date] = [
-            [
-                (
-                    (1 / amfg[date][x])
-                    * (
-                        -water_molar_mass
-                        * (1 - amfg[date][x])
-                        / (1000 * water_density[x])
-                        + (
-                            co2_molar_mass * amfg[date][x]
-                            + water_molar_mass * (1 - amfg[date][x])
-                        )
-                        / (1000 * dwat[date][x])
-                    )
-                    if not amfg[date][x] == 0
-                    else 0
-                )
-                for x in range(len(amfg[date]))
-            ],
-            [
-                (
-                    (1 / ymfg[date][x])
-                    * (
-                        -water_molar_mass
-                        * (1 - ymfg[date][x])
-                        / (1000 * water_density[x])
-                        + (
-                            co2_molar_mass * ymfg[date][x]
-                            + water_molar_mass * (1 - ymfg[date][x])
-                        )
-                        / (1000 * dgas[date][x])
-                    )
-                    if not ymfg[date][x] == 0
-                    else 0
-                )
-                for x in range(len(ymfg[date]))
-            ],
-        ]
-        co2_molar_vol[date][0] = [
-            0 if x < 0 or y == 0 else x
-            for x, y in zip(co2_molar_vol[date][0], amfg[date])
-        ]
-        co2_molar_vol[date][1] = [
-            0 if x < 0 or y == 0 else x
-            for x, y in zip(co2_molar_vol[date][1], ymfg[date])
-        ]
-    return co2_molar_vol
-
-
-def _eclipse_co2_molar_volume(
-    source_data: SourceData,
-    water_density: np.ndarray,
-    water_molar_mass: float = DEFAULT_WATER_MOLAR_MASS,
-) -> Dict:
-    """
-    Calculates CO2 molar volume (mol/m3) based on the existing properties in Eclipse
-
-    Args:
-      source_data (SourceData): Data with the information of the necessary properties
-                                for the calculation of CO2 molar volume
-      water_density (float): Water density - Default is 1000 kg/m3
-      co2_molar_mass (float): CO2 molar mass - Default is 44 g/mol
-      water_molar_mass (float): Water molar mass - Default is 18 g/mol
-
-    Returns:
-      Dict
-
-    """
-    dates = source_data.DATES
-    bgas = source_data.get_bgas()
-    bwat = source_data.get_bwat()
-    xmf2 = source_data.get_xmf2()
-    ymf2 = source_data.get_ymf2()
-    co2_molar_vol = {}
-    for date in dates:
-        co2_molar_vol[date] = [
-            [
-                (
-                    (1 / xmf2[date][x])
-                    * (
-                        -water_molar_mass
-                        * (1 - xmf2[date][x])
-                        / (1000 * water_density[x])
-                        + 1 / (1000 * bwat[date][x])
-                    )
-                    if not xmf2[date][x] == 0
-                    else 0
-                )
-                for x in range(len(xmf2[date]))
-            ],
-            [
-                (
-                    (1 / ymf2[date][x])
-                    * (
-                        -water_molar_mass
-                        * (1 - ymf2[date][x])
-                        / (1000 * water_density[x])
-                        + 1 / (1000 * bgas[date][x])
-                    )
-                    if not ymf2[date][x] == 0
-                    else 0
-                )
-                for x in range(len(ymf2[date]))
-            ],
-        ]
-        co2_molar_vol[date][0] = [
-            0 if x < 0 or y == 0 else x
-            for x, y in zip(co2_molar_vol[date][0], xmf2[date])
-        ]
-        co2_molar_vol[date][1] = [
-            0 if x < 0 or y == 0 else x
-            for x, y in zip(co2_molar_vol[date][1], ymf2[date])
-        ]
-    return co2_molar_vol
-
-
-def _calculate_co2_data_from_source_data(
-    source_data: SourceData,
-    calc_type: CalculationType,
-    co2_molar_mass: float = DEFAULT_CO2_MOLAR_MASS,
-    water_molar_mass: float = DEFAULT_WATER_MOLAR_MASS,
-) -> Co2Data:
-    """
-    Calculates a given calc_type (mass/cell_volume/actual_volume)
-    from properties in source_data.
-
-    Args:
-        source_data (SourceData): Data with the information of the necessary properties
-                                  for the calculation of calc_type
-        calc_type (CalculationType): Which amount is calculated (mass / cell_volume /
-                                     actual_volume)
-        co2_molar_mass (float): CO2 molar mass - Default is 44 g/mol
-        water_molar_mass (float): Water molar mass - Default is 18 g/mol
-
-    Returns:
-      Co2Data
-    """
-    # pylint: disable-msg=too-many-locals
-    # pylint: disable-msg=too-many-branches
-    # pylint: disable-msg=too-many-statements
-    logging.info(f"Start calculating CO2 {calc_type.name.lower()} from source data")
-    props_check = [
-        x.name
-        for x in fields(source_data)
-        if x.name not in ["x_coord", "y_coord", "DATES", "zone", "VOL"]
-    ]
-    active_props_idx = np.where(
-        [getattr(source_data, x) is not None for x in props_check]
-    )[0]
-    active_props = [props_check[i] for i in active_props_idx]
-
-    if _is_subset(["SGAS"], active_props):
-        if _is_subset(["PORV", "RPORV"], active_props):
-            active_props.remove("PORV")
-            logging.info("Using attribute RPORV instead of PORV")
-        if _is_subset(PROPERTIES_NEEDED_PFLOTRAN, active_props):
-            source = "PFlotran"
-        elif _is_subset(PROPERTIES_NEEDED_ELCIPSE, active_props):
-            source = "Eclipse"
-        elif any(prop in PROPERTIES_NEEDED_PFLOTRAN for prop in active_props):
-            missing_props = [
-                x for x in PROPERTIES_NEEDED_PFLOTRAN if x not in active_props
-            ]
-            error_text = "Lacking some required properties to compute CO2 mass/volume."
-            error_text += "\nAssumed source: PFlotran"
-            error_text += "\nMissing properties: "
-            error_text += ", ".join(missing_props)
-            raise ValueError(error_text)
-        elif any(prop in PROPERTIES_NEEDED_ELCIPSE for prop in active_props):
-            missing_props = [
-                x for x in PROPERTIES_NEEDED_ELCIPSE if x not in active_props
-            ]
-            error_text = "Lacking some required properties to compute CO2 mass/volume."
-            error_text += "\nAssumed source: Eclipse"
-            error_text += "\nMissing properties: "
-            error_text += ", ".join(missing_props)
-            raise ValueError(error_text)
-        else:
-            error_text = "Lacking all required properties to compute CO2 mass/volume."
-            error_text += "\nNeed either:"
-            error_text += f"\n  PFlotran: \
-                {', '.join(PROPERTIES_NEEDED_PFLOTRAN)}"
-            error_text += f"\n  Eclipse : \
-                {', '.join(PROPERTIES_NEEDED_ELCIPSE)}"
-            raise ValueError(error_text)
-    else:
-        error_text = "Lacking required property SGAS to compute CO2 mass/volume."
-        raise ValueError(error_text)
-
-    logging.info("Found valid properties")
-    logging.info(f"Data source: {source}")
-    logging.info(f"Properties used in the calculations: {', '.join(active_props)}")
-
-    if calc_type in (CalculationType.ACTUAL_VOLUME, CalculationType.MASS):
-        if source == "PFlotran":
-            co2_mass_cell = _pflotran_co2mass(
-                source_data, co2_molar_mass, water_molar_mass
-            )
-        else:
-            co2_mass_cell = _eclipse_co2mass(source_data, co2_molar_mass)
-        co2_mass_output = Co2Data(
-            source_data.x_coord,
-            source_data.y_coord,
-            [
-                Co2DataAtTimeStep(key, value[0], value[1], np.zeros_like(value[1]))
-                for key, value in co2_mass_cell.items()
-            ],
-            "kg",
-            source_data.get_zone(),
-            source_data.get_region(),
-        )
-        if calc_type != CalculationType.MASS:
-            if source == "PFlotran":
-                y = source_data.get_amfg()[source_data.DATES[0]]
-                min_y = np.min(y)
-                where_min_amfg = np.where(np.isclose(y, min_y))[0]
-                # Where amfg is 0, or the closest approximation available
-                dwat = source_data.get_dwat()[source_data.DATES[0]]
-                water_density = np.array(
-                    [
-                        (
-                            x[1]
-                            if np.isclose((y[x[0]]), 0)
-                            else np.mean(dwat[where_min_amfg])
-                        )
-                        for x in enumerate(dwat)
-                    ]
-                )
-                molar_vols_co2 = _pflotran_co2_molar_volume(
-                    source_data,
-                    water_density,
-                    co2_molar_mass,
-                    water_molar_mass,
-                )
-            else:
-                y = source_data.get_xmf2()[source_data.DATES[0]]
-                min_y = np.min(y)
-                where_min_xmf2 = np.where(np.isclose(y, min_y))[0]
-                # Where xmf2 is 0, or the closest approximation available
-                bwat = source_data.get_bwat()[source_data.DATES[0]]
-                water_density = np.array(
-                    [
-                        (
-                            water_molar_mass * x[1]
-                            if np.isclose((y[x[0]]), 0)
-                            else water_molar_mass * np.mean(bwat[where_min_xmf2])
-                        )
-                        for x in enumerate(bwat)
-                    ]
-                )
-                molar_vols_co2 = _eclipse_co2_molar_volume(
-                    source_data,
-                    water_density,
-                    water_molar_mass,
-                )
-            co2_mass = {
-                co2_mass_output.data_list[t].date: [
-                    co2_mass_output.data_list[t].aqu_phase,
-                    co2_mass_output.data_list[t].gas_phase,
-                ]
-                for t in range(0, len(co2_mass_output.data_list))
-            }
-            vols_co2 = {
-                t: [
-                    a * b / (co2_molar_mass / 1000)
-                    for a, b in zip(molar_vols_co2[t], co2_mass[t])
-                ]
-                for t in co2_mass
-            }
-            co2_amount = Co2Data(
-                source_data.x_coord,
-                source_data.y_coord,
-                [
-                    Co2DataAtTimeStep(
-                        t,
-                        np.array(vols_co2[t][0]),
-                        np.array(vols_co2[t][1]),
-                        np.zeros_like(np.array(vols_co2[t][1])),
-                    )
-                    for t in vols_co2
-                ],
-                "m3",
-                source_data.get_zone(),
-                source_data.get_region(),
-            )
-        else:
-            co2_amount = co2_mass_output
-    elif calc_type == CalculationType.CELL_VOLUME:
-        props_idx = np.where(
-            [getattr(source_data, x) is not None for x in props_check]
-        )[0]
-        props_names = [props_check[i] for i in props_idx]
-        plume_props_names = [x for x in props_names if x in ["SGAS", "AMFG", "XMF2"]]
-        properties = {x: getattr(source_data, x) for x in plume_props_names}
-        inactive_gas_cells = {
-            x: _identify_gas_less_cells(
-                {x: properties[plume_props_names[0]][x]},
-                {x: properties[plume_props_names[1]][x]},
-            )
-            for x in source_data.DATES
-        }
-        vols_ext = {
-            t: np.array([0] * len(source_data.get_vol()[t])) for t in source_data.DATES
-        }
-        for date in source_data.DATES:
-            vols_ext[date][~inactive_gas_cells[date]] = np.array(
-                source_data.get_vol()[date]
-            )[~inactive_gas_cells[date]]
-        co2_amount = Co2Data(
-            source_data.x_coord,
-            source_data.y_coord,
-            [
-                Co2DataAtTimeStep(
-                    t,
-                    np.zeros_like(np.array(vols_ext[t])),
-                    np.zeros_like(np.array(vols_ext[t])),
-                    np.array(vols_ext[t]),
-                )
-                for t in vols_ext
-            ],
-            "m3",
-            source_data.get_zone(),
-            source_data.get_region(),
-        )
-    else:
-        error_text = "Illegal calculation type: " + calc_type.name
-        error_text += "\nValid options:"
-        for calculation_type in CalculationType:
-            error_text += "\n  * " + calculation_type.name
-        error_text += "\nExiting"
-        raise ValueError(error_text)
-
-    logging.info(f"Done calculating CO2 {calc_type.name.lower()} from source data\n")
-    return co2_amount
-
-
-def calculate_co2(
-    grid_file: str,
-    unrst_file: str,
-    zone_info: Dict,
-    region_info: Dict,
-    calc_type_input: str = "mass",
-    init_file: Optional[str] = None,
-) -> Co2Data:
-    """
-    Calculates the desired amount (calc_type_input) of CO2
-
-    Args:
-      grid_file (str): Path to EGRID-file
-      unrst_file (str): Path to UNRST-file
-      calc_type_input (str): Input string with calculation type to perform
-      init_file (str): Path to INIT-file
-      zone_info (Dict): Dictionary with zone information
-      region_info (Dict): Dictionary with region information
-
-    Returns:
-      CO2Data
-
-    """
-    source_data = _extract_source_data(
-        grid_file, unrst_file, PROPERTIES_TO_EXTRACT, zone_info, region_info, init_file
-    )
-    calc_type = _set_calc_type_from_input_string(calc_type_input)
-    co2_data = _calculate_co2_data_from_source_data(source_data, calc_type=calc_type)
-    return co2_data
-
-
-if __name__ == "__main__":
-    pass
+"""Methods for CO2 containment calculations"""
+
+import logging
+from dataclasses import dataclass, fields
+from enum import Enum
+from typing import Dict, List, Literal, Optional, Tuple
+
+import numpy as np
+import xtgeo
+from resdata.grid import Grid
+from resdata.resfile import ResdataFile
+
+DEFAULT_CO2_MOLAR_MASS = 44.0
+DEFAULT_WATER_MOLAR_MASS = 18.0
+TRESHOLD_SGAS = 1e-16
+TRESHOLD_AMFG = 1e-16
+PROPERTIES_NEEDED_PFLOTRAN = ["PORV", "DGAS", "DWAT", "AMFG", "YMFG"]
+PROPERTIES_NEEDED_ELCIPSE = ["RPORV", "BGAS", "BWAT", "XMF2", "YMF2"]
+
+PROPERTIES_TO_EXTRACT = [
+    "RPORV",
+    "PORV",
+    "SGAS",
+    "DGAS",
+    "BGAS",
+    "DWAT",
+    "BWAT",
+    "AMFG",
+    "YMFG",
+    "XMF2",
+    "YMF2",
+]
+
+
+class CalculationType(Enum):
+    """
+    Which type of CO2 calculation is made
+    """
+
+    MASS = 0
+    CELL_VOLUME = 1
+    ACTUAL_VOLUME = 2
+
+    @classmethod
+    def check_for_key(cls, key: str):
+        """
+        Check if key in enum
+        """
+        if key not in cls.__members__:
+            error_text = "Illegal calculation type: " + key
+            error_text += "\nValid options:"
+            for calc_type in CalculationType:
+                error_text += "\n  * " + calc_type.name.lower()
+            error_text += "\nExiting"
+            raise ValueError(error_text)
+
+
+@dataclass
+class SourceData:
+    """
+    Dataclass with grid cell (x,y) coordinates, dates
+    and properties (if available)
+
+    Args:
+      x_coord (np.ndarray): x coordinates for grid cells
+      y_coord (np.ndarray): y coordinates for grid cells
+      DATES (List): Time steps each property is available for
+      VOL (Dict): Grid cells volume (m3) at each date
+      SWAT (Dict): Water saturation for each grid cell at each date
+      SGAS (Dict): Gas saturation for each grid cell at each date
+      RPORV (Dict): Pore volume (VOL x Porosity) for each grid cell at each date
+      PORV (Dict): Pore volume (VOL x Porosity) for each grid cell at each date
+      AMFG (Dict): Aqueous mole fraction of gas for each grid cell at each date
+      YMFG (Dict): Gaseous mole fraction of gas for each grid cell at each date
+      XMF2 (Dict): Aqueous mole fraction of gas for each grid cell at each date
+      YMF2 (Dict): Gaseous mole fraction of gas for each grid cell at each date
+      DWAT (Dict): Water density (kg/m3) for each grid cell at each date
+      DGAS (Dict): Gas density (kg/m3) for each grid cell at each date
+      BWAT (Dict): Molar water density (kg-mol/m3) for each grid cell at each date
+      BGAS (Dict): Molar gas density (kg-mol/m3) for each grid cell at each date
+      zone (np.ndarray): Zone information
+      region (np.ndarray): Region information
+
+    """
+
+    # pylint: disable=too-many-instance-attributes
+    # pylint: disable=invalid-name
+    x_coord: np.ndarray
+    y_coord: np.ndarray
+    DATES: List[str]
+    VOL: Optional[Dict[str, np.ndarray]] = None
+    SWAT: Optional[Dict[str, np.ndarray]] = None
+    SGAS: Optional[Dict[str, np.ndarray]] = None
+    RPORV: Optional[Dict[str, np.ndarray]] = None
+    PORV: Optional[Dict[str, np.ndarray]] = None
+    AMFG: Optional[Dict[str, np.ndarray]] = None
+    YMFG: Optional[Dict[str, np.ndarray]] = None
+    XMF2: Optional[Dict[str, np.ndarray]] = None
+    YMF2: Optional[Dict[str, np.ndarray]] = None
+    DWAT: Optional[Dict[str, np.ndarray]] = None
+    DGAS: Optional[Dict[str, np.ndarray]] = None
+    BWAT: Optional[Dict[str, np.ndarray]] = None
+    BGAS: Optional[Dict[str, np.ndarray]] = None
+    zone: Optional[np.ndarray] = None
+    region: Optional[np.ndarray] = None
+    # pylint: enable=invalid-name
+
+    def get_vol(self):
+        """Get VOL"""
+        if self.VOL is not None:
+            return self.VOL
+        return {}
+
+    def get_swat(self):
+        """Get SWAT"""
+        if self.SWAT is not None:
+            return self.SWAT
+        return {}
+
+    def get_sgas(self):
+        """Get SGAS"""
+        if self.SGAS is not None:
+            return self.SGAS
+        return {}
+
+    def get_rporv(self):
+        """Get RPORV"""
+        if self.RPORV is not None:
+            return self.RPORV
+        return {}
+
+    def get_porv(self):
+        """Get PORV"""
+        if self.PORV is not None:
+            return self.PORV
+        return {}
+
+    def get_amfg(self):
+        """Get AMFG"""
+        if self.AMFG is not None:
+            return self.AMFG
+        return {}
+
+    def get_ymfg(self):
+        """Get YMFG"""
+        if self.YMFG is not None:
+            return self.YMFG
+        return {}
+
+    def get_xmf2(self):
+        """Get XMF2"""
+        if self.XMF2 is not None:
+            return self.XMF2
+        return {}
+
+    def get_ymf2(self):
+        """Get YMF2"""
+        if self.YMF2 is not None:
+            return self.YMF2
+        return {}
+
+    def get_dwat(self):
+        """Get DWAT"""
+        if self.DWAT is not None:
+            return self.DWAT
+        return {}
+
+    def get_dgas(self):
+        """Get DGAS"""
+        if self.DGAS is not None:
+            return self.DGAS
+        return {}
+
+    def get_bwat(self):
+        """Get BWAT"""
+        if self.BWAT is not None:
+            return self.BWAT
+        return {}
+
+    def get_bgas(self):
+        """Get BGAS"""
+        if self.BGAS is not None:
+            return self.BGAS
+        return {}
+
+    def get_zone(self):
+        """Get zone"""
+        if self.zone is not None:
+            return self.zone
+        return None
+
+    def get_region(self):
+        """Get region"""
+        if self.region is not None:
+            return self.region
+        return None
+
+
+@dataclass
+class Co2DataAtTimeStep:
+    """
+    Dataclass with amount of co2 for each phase (dissolved/gas/undefined)
+    at a given time step.
+
+    Args:
+      date (str): The time step
+      aqu_phase (np.ndarray): The amount of CO2 in aqueous phase
+      gas_phase (np.ndarray): The amount of CO2 in gaseous phase
+      volume_coverage (np.ndarray): The volume of a cell (specific of
+                                    calc_type_input = volume_extent)
+    """
+
+    date: str
+    aqu_phase: np.ndarray
+    gas_phase: np.ndarray
+    volume_coverage: np.ndarray
+
+    def total_mass(self) -> np.ndarray:
+        """
+        Computes total mass as the sum of gas in aqueous and gas
+        phase.
+        """
+        return self.aqu_phase + self.gas_phase
+
+
+@dataclass
+class Co2Data:
+    """
+    Dataclass with amount of CO2 at (x,y) coordinates
+
+    Args:
+      x_coord (np.ndarray): x coordinates
+      y_coord (np.ndarray): y coordinates
+      data_list (List): List with CO2 amounts calculated
+                        at multiple time steps
+      units (Literal): Units of the calculated amount of CO2
+      zone (np.ndarray): Zone information
+      region (np.ndarray): Region information
+
+    """
+
+    x_coord: np.ndarray
+    y_coord: np.ndarray
+    data_list: List[Co2DataAtTimeStep]
+    units: Literal["kg", "m3"]
+    zone: Optional[np.ndarray] = None
+    region: Optional[np.ndarray] = None
+
+
+def _try_prop(unrst: ResdataFile, prop_name: str):
+    """
+    Function to determine if a property (prop_name) is part of a ResdataFile (unrst)
+
+    Args:
+      unrst (ResdataFile): ResdataFile to fetch property names from
+      prop_name (str): The property name to be searched in unrst
+
+    Returns:
+      str if prop_names exists in unrst, None otherwise
+
+    """
+    try:
+        prop = unrst[prop_name]
+    except KeyError:
+        prop = None
+    return prop
+
+
+def _read_props(
+    unrst: ResdataFile,
+    prop_names: List,
+) -> dict:
+    """
+    Reads the properties in prop_names from a ResdataFile named unrst
+
+    Args:
+      unrst (ResdataFile): ResdataFile to read prop_names from
+      prop_names (List): List with property names to be read
+
+    Returns:
+      dict
+    """
+    props_att = {p: _try_prop(unrst, p) for p in prop_names}
+    act_prop_names = [k for k in prop_names if props_att[k] is not None]
+    act_props = {k: props_att[k] for k in act_prop_names}
+    return act_props
+
+
+def _fetch_properties(
+    unrst: ResdataFile, properties_to_extract: List
+) -> Tuple[Dict[str, Dict[str, List[np.ndarray]]], List[str]]:
+    """
+    Fetches the properties in properties_to_extract from a ResdataFile
+    named unrst
+
+    Args:
+      unrst (ResdataFile): ResdataFile to fetch properties_to_extract from
+      properties_to_extract: List with property names to be fetched
+
+    Returns:
+      Tuple
+
+    """
+    dates = [d.strftime("%Y%m%d") for d in unrst.report_dates]
+    properties = _read_props(unrst, properties_to_extract)
+    properties = {
+        p: {d[1]: properties[p][d[0]].numpy_copy() for d in enumerate(dates)}
+        for p in properties
+    }
+    return properties, dates
+
+
+def _identify_gas_less_cells(sgases: dict, amfgs: dict) -> np.ndarray:
+    """
+    Identifies those cells that do not have gas. This is done based on thresholds for
+    SGAS and AMFG.
+
+    Args:
+      sgases (dict): The values of SGAS for each grid cell
+      amfgs (dict): The values of AMFG for each grid cell
+
+    Returns:
+      np.ndarray
+
+    """
+    gas_less = np.logical_and.reduce(
+        [np.abs(sgases[s]) < TRESHOLD_SGAS for s in sgases]
+    )
+    gas_less &= np.logical_and.reduce([np.abs(amfgs[a]) < TRESHOLD_AMFG for a in amfgs])
+    return gas_less
+
+
+def _reduce_properties(
+    properties: Dict[str, Dict[str, List[np.ndarray]]], keep_idx: np.ndarray
+) -> Dict:
+    """
+    Reduces the data of given properties by indices in keep_idx
+
+    Args:
+      properties (Dict): Data with values of properties
+      keep_idx (np.ndarray): Which indices are retained
+
+    Returns:
+      Dict
+
+    """
+    return {
+        p: {d: properties[p][d][keep_idx] for d in properties[p]} for p in properties
+    }
+
+
+def _is_subset(first: List[str], second: List[str]) -> bool:
+    """
+    Determines if the elements of a list (first) are part of
+    another list (second)
+
+    Args:
+      first (List): The list whose elements are searched in second
+      second (List): The list where elements of first are searched
+
+    Returns:
+      bool
+
+    """
+    return all(x in second for x in first)
+
+
+# pylint: disable=too-many-arguments
+def _extract_source_data(
+    grid_file: str,
+    unrst_file: str,
+    properties_to_extract: List[str],
+    zone_info: Dict,
+    region_info: Dict,
+    init_file: Optional[str] = None,
+) -> SourceData:
+    # pylint: disable=too-many-locals, too-many-statements
+    """
+    Extracts the properties in properties_to_extract from Grid files
+
+    Args:
+      grid_file (str): Path to EGRID-file
+      unrst_file (str): Path to UNRST-file
+      properties_to_extract (List): Names of the properties to be extracted
+      init_file (str): Path to INIT-file
+      zone_info (Dict): Dictionary containing zone information
+      region_info (Dict): Dictionary containing region information
+
+    Returns:
+      SourceData
+
+    """
+    logging.info("Start extracting source data")
+    grid = Grid(grid_file)
+    unrst = ResdataFile(unrst_file)
+    init = ResdataFile(init_file)
+    properties, dates = _fetch_properties(unrst, properties_to_extract)
+    logging.info("Done fetching properties")
+
+    act_num = grid.export_actnum().numpy_copy()
+    active = np.where(act_num > 0)[0]
+    logging.info(f"Number of grid cells                    : {len(act_num)}")
+    logging.info(f"Number of active grid cells             : {len(active)}")
+    if _is_subset(["SGAS", "AMFG"], list(properties.keys())):
+        gasless = _identify_gas_less_cells(properties["SGAS"], properties["AMFG"])
+    elif _is_subset(["SGAS", "XMF2"], list(properties.keys())):
+        gasless = _identify_gas_less_cells(properties["SGAS"], properties["XMF2"])
+    else:
+        error_text = (
+            "CO2 containment calculation failed. Cannot find required properties "
+        )
+        error_text += "SGAS+AMFG or SGAS+XMF2."
+        raise RuntimeError(error_text)
+    global_active_idx = active[~gasless]
+    logging.info(f"Number of active non-gasless grid cells : {len(global_active_idx)}")
+
+    properties_reduced = _reduce_properties(properties, ~gasless)
+    # Tuple with (x,y,z) for each cell:
+    xyz = [grid.get_xyz(global_index=a) for a in global_active_idx]
+    cells_x = np.array([coord[0] for coord in xyz])
+    cells_y = np.array([coord[1] for coord in xyz])
+
+    zone = _process_zones(zone_info, grid, grid_file, global_active_idx)
+    region = _process_regions(region_info, grid, grid_file, init, active, gasless)
+
+    vol0 = [grid.cell_volume(global_index=x) for x in global_active_idx]
+    properties_reduced["VOL"] = {d: vol0 for d in dates}
+    try:
+        porv = init["PORV"]
+        properties_reduced["PORV"] = {
+            d: porv[0].numpy_copy()[global_active_idx] for d in dates
+        }
+    except KeyError:
+        pass
+    source_data = SourceData(
+        cells_x,
+        cells_y,
+        dates,
+        **dict(properties_reduced.items()),
+        zone=zone,
+        region=region,
+    )
+    logging.info("Done extracting source data\n")
+    return source_data
+
+
+def _process_zones(
+    zone_info: Dict,
+    grid: Grid,
+    grid_file: str,
+    global_active_idx: np.ndarray,
+) -> Optional[np.ndarray]:
+    zone = None
+    if zone_info["source"] is None:
+        logging.info("No zone info specified")
+    if zone_info["source"] is not None:
+        logging.info("Using zone info")
+        if zone_info["zranges"] is not None:
+            zone_array = np.zeros(
+                (grid.get_nx(), grid.get_ny(), grid.get_nz()), dtype=int
+            )
+            zonevals = [int(x) for x in range(len(zone_info["zranges"]))]
+            zone_info["int_to_zone"] = [f"Zone_{x}" for x in range(len(zonevals))]
+            for zv, zr, zn in zip(
+                zonevals,
+                list(zone_info["zranges"].values()),
+                zone_info["zranges"].keys(),
+            ):
+                zone_array[:, :, zr[0] - 1 : zr[1]] = zv
+                zone_info["int_to_zone"][zv] = zn
+            zone = zone_array.flatten(order="F")[global_active_idx]
+        else:
+            xtg_grid = xtgeo.grid_from_file(grid_file)
+            zone = xtgeo.gridproperty_from_file(zone_info["source"], grid=xtg_grid)
+            zone = zone.values.data.flatten(order="F")
+            zonevals = np.unique(zone)
+            intvals = np.array(zonevals, dtype=int)
+            if sum(intvals == zonevals) != len(zonevals):
+                logging.info(
+                    "Warning: Grid provided in zone file contains non-integer values. "
+                    "This might cause problems with the calculations for "
+                    "containment in different zones."
+                )
+            zone_info["int_to_zone"] = [None] * (np.max(intvals) + 1)
+            for zv in intvals:
+                if zv >= 0:
+                    zone_info["int_to_zone"][zv] = f"Zone_{zv}"
+                else:
+                    logging.info("Ignoring negative value in grid from zone file.")
+            zone = np.array(zone[global_active_idx], dtype=int)
+    return zone
+
+
+def _process_regions(
+    region_info: Dict,
+    grid: Grid,
+    grid_file: str,
+    init: ResdataFile,
+    active: np.ndarray,
+    gasless: np.ndarray,
+) -> Optional[np.ndarray]:
+    region = None
+    if region_info["source"] is not None:
+        logging.info("Using regions info")
+        xtg_grid = xtgeo.grid_from_file(grid_file)
+        region = xtgeo.gridproperty_from_file(region_info["source"], grid=xtg_grid)
+        region = region.values.data.flatten(order="F")
+        regvals = np.unique(region)
+        intvals = np.array(regvals, dtype=int)
+        if sum(intvals == regvals) != len(regvals):
+            logging.info(
+                "Warning: Grid provided in region file contains non-integer values. "
+                "This might cause problems with the calculations for "
+                "containment in different regions."
+            )
+        region_info["int_to_region"] = [None] * (np.max(intvals) + 1)
+        for rv in intvals:
+            if rv >= 0:
+                region_info["int_to_region"][rv] = f"Region_{rv}"
+            else:
+                logging.info("Ignoring negative value in grid from region file.")
+        region = np.array(region[active[~gasless]], dtype=int)
+    elif region_info["property_name"] is not None:
+        try:
+            logging.info(
+                f"Try reading region information ({region_info['property_name']}"
+                f" property) from INIT-file."
+            )
+            region = np.array(init[region_info["property_name"]][0], dtype=int)
+            if region.shape[0] == grid.get_nx() * grid.get_ny() * grid.get_nz():
+                region = region[active]
+            regvals = np.unique(region)
+            region_info["int_to_region"] = [None] * (np.max(regvals) + 1)
+            for rv in regvals:
+                if rv >= 0:
+                    region_info["int_to_region"][rv] = f"Region_{rv}"
+                else:
+                    logging.info(
+                        f"Ignoring negative value in {region_info['property_name']}."
+                    )
+            logging.info("Region information successfully read from INIT-file")
+            region = region[~gasless]
+        except KeyError:
+            logging.info("Region information not found in INIT-file.")
+            region = None
+            region_info["int_to_region"] = None
+    return region
+
+
+def _mole_to_mass_fraction(prop: np.ndarray, m_co2: float, m_h20: float) -> np.ndarray:
+    """
+    Converts from mole fraction to mass fraction
+
+    Args:
+      prop (np.ndarray): Information with mole fractions to be converted
+      m_co2 (float): Molar mass of CO2
+      m_h20 (float): Molar mass of H2O
+
+    Returns:
+      np.ndarray
+
+    """
+    return prop * m_co2 / (m_h20 + (m_co2 - m_h20) * prop)
+
+
+def _set_calc_type_from_input_string(calc_type_input: str) -> CalculationType:
+    """
+    Creates a CalculationType object from an input string
+
+    Args:
+      calc_type_input (str): Input string with calculation type to perform
+
+    Returns:
+      CalculationType
+
+    """
+    calc_type_input = calc_type_input.upper()
+    CalculationType.check_for_key(calc_type_input)
+    return CalculationType[calc_type_input]
+
+
+def _pflotran_co2mass(
+    source_data: SourceData,
+    co2_molar_mass: float = DEFAULT_CO2_MOLAR_MASS,
+    water_molar_mass: float = DEFAULT_WATER_MOLAR_MASS,
+) -> Dict:
+    """
+    Calculates CO2 mass based on the existing properties in PFlotran
+
+    Args:
+      source_data (SourceData): Data with the information of the necessary properties
+                                for the calculation of CO2 mass
+      co2_molar_mass (float): CO2 molar mass - Default is 44 g/mol
+      water_molar_mass (float): Water molar mass - Default is 18 g/mol
+
+    Returns:
+      Dict
+
+    """
+    dates = source_data.DATES
+    dwat = source_data.get_dwat()
+    dgas = source_data.get_dgas()
+    amfg = source_data.get_amfg()
+    ymfg = source_data.get_ymfg()
+    sgas = source_data.get_sgas()
+    eff_vols = source_data.get_porv()
+    co2_mass = {}
+    for date in dates:
+        co2_mass[date] = [
+            eff_vols[date]
+            * (1 - sgas[date])
+            * dwat[date]
+            * _mole_to_mass_fraction(amfg[date], co2_molar_mass, water_molar_mass),
+            eff_vols[date]
+            * sgas[date]
+            * dgas[date]
+            * _mole_to_mass_fraction(ymfg[date], co2_molar_mass, water_molar_mass),
+        ]
+    return co2_mass
+
+
+def _eclipse_co2mass(
+    source_data: SourceData, co2_molar_mass: float = DEFAULT_CO2_MOLAR_MASS
+) -> Dict:
+    """
+    Calculates CO2 mass based on the existing properties in Eclipse
+
+    Args:
+      source_data (SourceData): Data with the information of the necessary properties
+                                for the calculation of CO2 mass
+      co2_molar_mass (float): CO2 molar mass - Default is 44 g/mol
+
+    Returns:
+      Dict
+
+    """
+    dates = source_data.DATES
+    bgas = source_data.get_bgas()
+    bwat = source_data.get_bwat()
+    xmf2 = source_data.get_xmf2()
+    ymf2 = source_data.get_ymf2()
+    sgas = source_data.get_sgas()
+    eff_vols = source_data.get_rporv()
+    conv_fact = co2_molar_mass
+    co2_mass = {}
+    for date in dates:
+        co2_mass[date] = [
+            conv_fact * bwat[date] * xmf2[date] * (1 - sgas[date]) * eff_vols[date],
+            conv_fact * bgas[date] * ymf2[date] * sgas[date] * eff_vols[date],
+        ]
+    return co2_mass
+
+
+def _pflotran_co2_molar_volume(
+    source_data: SourceData,
+    water_density: np.ndarray,
+    co2_molar_mass: float = DEFAULT_CO2_MOLAR_MASS,
+    water_molar_mass: float = DEFAULT_WATER_MOLAR_MASS,
+) -> Dict:
+    """
+    Calculates CO2 molar volume (mol/m3) based on the existing properties in PFlotran
+
+    Args:
+      source_data (SourceData): Data with the information of the necessary properties
+                                for the calculation of CO2 molar volume
+      water_density (float): Water density - Default is 1000 kg/m3
+      co2_molar_mass (float): CO2 molar mass - Default is 44 g/mol
+      water_molar_mass (float): Water molar mass - Default is 18 g/mol
+
+    Returns:
+      Dict
+
+    """
+    dates = source_data.DATES
+    dgas = source_data.get_dgas()
+    dwat = source_data.get_dwat()
+    ymfg = source_data.get_ymfg()
+    amfg = source_data.get_amfg()
+    co2_molar_vol = {}
+    for date in dates:
+        co2_molar_vol[date] = [
+            [
+                (
+                    (1 / amfg[date][x])
+                    * (
+                        -water_molar_mass
+                        * (1 - amfg[date][x])
+                        / (1000 * water_density[x])
+                        + (
+                            co2_molar_mass * amfg[date][x]
+                            + water_molar_mass * (1 - amfg[date][x])
+                        )
+                        / (1000 * dwat[date][x])
+                    )
+                    if not amfg[date][x] == 0
+                    else 0
+                )
+                for x in range(len(amfg[date]))
+            ],
+            [
+                (
+                    (1 / ymfg[date][x])
+                    * (
+                        -water_molar_mass
+                        * (1 - ymfg[date][x])
+                        / (1000 * water_density[x])
+                        + (
+                            co2_molar_mass * ymfg[date][x]
+                            + water_molar_mass * (1 - ymfg[date][x])
+                        )
+                        / (1000 * dgas[date][x])
+                    )
+                    if not ymfg[date][x] == 0
+                    else 0
+                )
+                for x in range(len(ymfg[date]))
+            ],
+        ]
+        co2_molar_vol[date][0] = [
+            0 if x < 0 or y == 0 else x
+            for x, y in zip(co2_molar_vol[date][0], amfg[date])
+        ]
+        co2_molar_vol[date][1] = [
+            0 if x < 0 or y == 0 else x
+            for x, y in zip(co2_molar_vol[date][1], ymfg[date])
+        ]
+    return co2_molar_vol
+
+
+def _eclipse_co2_molar_volume(
+    source_data: SourceData,
+    water_density: np.ndarray,
+    water_molar_mass: float = DEFAULT_WATER_MOLAR_MASS,
+) -> Dict:
+    """
+    Calculates CO2 molar volume (mol/m3) based on the existing properties in Eclipse
+
+    Args:
+      source_data (SourceData): Data with the information of the necessary properties
+                                for the calculation of CO2 molar volume
+      water_density (float): Water density - Default is 1000 kg/m3
+      co2_molar_mass (float): CO2 molar mass - Default is 44 g/mol
+      water_molar_mass (float): Water molar mass - Default is 18 g/mol
+
+    Returns:
+      Dict
+
+    """
+    dates = source_data.DATES
+    bgas = source_data.get_bgas()
+    bwat = source_data.get_bwat()
+    xmf2 = source_data.get_xmf2()
+    ymf2 = source_data.get_ymf2()
+    co2_molar_vol = {}
+    for date in dates:
+        co2_molar_vol[date] = [
+            [
+                (
+                    (1 / xmf2[date][x])
+                    * (
+                        -water_molar_mass
+                        * (1 - xmf2[date][x])
+                        / (1000 * water_density[x])
+                        + 1 / (1000 * bwat[date][x])
+                    )
+                    if not xmf2[date][x] == 0
+                    else 0
+                )
+                for x in range(len(xmf2[date]))
+            ],
+            [
+                (
+                    (1 / ymf2[date][x])
+                    * (
+                        -water_molar_mass
+                        * (1 - ymf2[date][x])
+                        / (1000 * water_density[x])
+                        + 1 / (1000 * bgas[date][x])
+                    )
+                    if not ymf2[date][x] == 0
+                    else 0
+                )
+                for x in range(len(ymf2[date]))
+            ],
+        ]
+        co2_molar_vol[date][0] = [
+            0 if x < 0 or y == 0 else x
+            for x, y in zip(co2_molar_vol[date][0], xmf2[date])
+        ]
+        co2_molar_vol[date][1] = [
+            0 if x < 0 or y == 0 else x
+            for x, y in zip(co2_molar_vol[date][1], ymf2[date])
+        ]
+    return co2_molar_vol
+
+
+def _calculate_co2_data_from_source_data(
+    source_data: SourceData,
+    calc_type: CalculationType,
+    co2_molar_mass: float = DEFAULT_CO2_MOLAR_MASS,
+    water_molar_mass: float = DEFAULT_WATER_MOLAR_MASS,
+) -> Co2Data:
+    """
+    Calculates a given calc_type (mass/cell_volume/actual_volume)
+    from properties in source_data.
+
+    Args:
+        source_data (SourceData): Data with the information of the necessary properties
+                                  for the calculation of calc_type
+        calc_type (CalculationType): Which amount is calculated (mass / cell_volume /
+                                     actual_volume)
+        co2_molar_mass (float): CO2 molar mass - Default is 44 g/mol
+        water_molar_mass (float): Water molar mass - Default is 18 g/mol
+
+    Returns:
+      Co2Data
+    """
+    # pylint: disable-msg=too-many-locals
+    # pylint: disable-msg=too-many-branches
+    # pylint: disable-msg=too-many-statements
+    logging.info(f"Start calculating CO2 {calc_type.name.lower()} from source data")
+    props_check = [
+        x.name
+        for x in fields(source_data)
+        if x.name not in ["x_coord", "y_coord", "DATES", "zone", "VOL"]
+    ]
+    active_props_idx = np.where(
+        [getattr(source_data, x) is not None for x in props_check]
+    )[0]
+    active_props = [props_check[i] for i in active_props_idx]
+
+    if _is_subset(["SGAS"], active_props):
+        if _is_subset(["PORV", "RPORV"], active_props):
+            active_props.remove("PORV")
+            logging.info("Using attribute RPORV instead of PORV")
+        if _is_subset(PROPERTIES_NEEDED_PFLOTRAN, active_props):
+            source = "PFlotran"
+        elif _is_subset(PROPERTIES_NEEDED_ELCIPSE, active_props):
+            source = "Eclipse"
+        elif any(prop in PROPERTIES_NEEDED_PFLOTRAN for prop in active_props):
+            missing_props = [
+                x for x in PROPERTIES_NEEDED_PFLOTRAN if x not in active_props
+            ]
+            error_text = "Lacking some required properties to compute CO2 mass/volume."
+            error_text += "\nAssumed source: PFlotran"
+            error_text += "\nMissing properties: "
+            error_text += ", ".join(missing_props)
+            raise ValueError(error_text)
+        elif any(prop in PROPERTIES_NEEDED_ELCIPSE for prop in active_props):
+            missing_props = [
+                x for x in PROPERTIES_NEEDED_ELCIPSE if x not in active_props
+            ]
+            error_text = "Lacking some required properties to compute CO2 mass/volume."
+            error_text += "\nAssumed source: Eclipse"
+            error_text += "\nMissing properties: "
+            error_text += ", ".join(missing_props)
+            raise ValueError(error_text)
+        else:
+            error_text = "Lacking all required properties to compute CO2 mass/volume."
+            error_text += "\nNeed either:"
+            error_text += f"\n  PFlotran: \
+                {', '.join(PROPERTIES_NEEDED_PFLOTRAN)}"
+            error_text += f"\n  Eclipse : \
+                {', '.join(PROPERTIES_NEEDED_ELCIPSE)}"
+            raise ValueError(error_text)
+    else:
+        error_text = "Lacking required property SGAS to compute CO2 mass/volume."
+        raise ValueError(error_text)
+
+    logging.info("Found valid properties")
+    logging.info(f"Data source: {source}")
+    logging.info(f"Properties used in the calculations: {', '.join(active_props)}")
+
+    if calc_type in (CalculationType.ACTUAL_VOLUME, CalculationType.MASS):
+        if source == "PFlotran":
+            co2_mass_cell = _pflotran_co2mass(
+                source_data, co2_molar_mass, water_molar_mass
+            )
+        else:
+            co2_mass_cell = _eclipse_co2mass(source_data, co2_molar_mass)
+        co2_mass_output = Co2Data(
+            source_data.x_coord,
+            source_data.y_coord,
+            [
+                Co2DataAtTimeStep(key, value[0], value[1], np.zeros_like(value[1]))
+                for key, value in co2_mass_cell.items()
+            ],
+            "kg",
+            source_data.get_zone(),
+            source_data.get_region(),
+        )
+        if calc_type != CalculationType.MASS:
+            if source == "PFlotran":
+                y = source_data.get_amfg()[source_data.DATES[0]]
+                min_y = np.min(y)
+                where_min_amfg = np.where(np.isclose(y, min_y))[0]
+                # Where amfg is 0, or the closest approximation available
+                dwat = source_data.get_dwat()[source_data.DATES[0]]
+                water_density = np.array(
+                    [
+                        (
+                            x[1]
+                            if np.isclose((y[x[0]]), 0)
+                            else np.mean(dwat[where_min_amfg])
+                        )
+                        for x in enumerate(dwat)
+                    ]
+                )
+                molar_vols_co2 = _pflotran_co2_molar_volume(
+                    source_data,
+                    water_density,
+                    co2_molar_mass,
+                    water_molar_mass,
+                )
+            else:
+                y = source_data.get_xmf2()[source_data.DATES[0]]
+                min_y = np.min(y)
+                where_min_xmf2 = np.where(np.isclose(y, min_y))[0]
+                # Where xmf2 is 0, or the closest approximation available
+                bwat = source_data.get_bwat()[source_data.DATES[0]]
+                water_density = np.array(
+                    [
+                        (
+                            water_molar_mass * x[1]
+                            if np.isclose((y[x[0]]), 0)
+                            else water_molar_mass * np.mean(bwat[where_min_xmf2])
+                        )
+                        for x in enumerate(bwat)
+                    ]
+                )
+                molar_vols_co2 = _eclipse_co2_molar_volume(
+                    source_data,
+                    water_density,
+                    water_molar_mass,
+                )
+            co2_mass = {
+                co2_mass_output.data_list[t].date: [
+                    co2_mass_output.data_list[t].aqu_phase,
+                    co2_mass_output.data_list[t].gas_phase,
+                ]
+                for t in range(0, len(co2_mass_output.data_list))
+            }
+            vols_co2 = {
+                t: [
+                    a * b / (co2_molar_mass / 1000)
+                    for a, b in zip(molar_vols_co2[t], co2_mass[t])
+                ]
+                for t in co2_mass
+            }
+            co2_amount = Co2Data(
+                source_data.x_coord,
+                source_data.y_coord,
+                [
+                    Co2DataAtTimeStep(
+                        t,
+                        np.array(vols_co2[t][0]),
+                        np.array(vols_co2[t][1]),
+                        np.zeros_like(np.array(vols_co2[t][1])),
+                    )
+                    for t in vols_co2
+                ],
+                "m3",
+                source_data.get_zone(),
+                source_data.get_region(),
+            )
+        else:
+            co2_amount = co2_mass_output
+    elif calc_type == CalculationType.CELL_VOLUME:
+        props_idx = np.where(
+            [getattr(source_data, x) is not None for x in props_check]
+        )[0]
+        props_names = [props_check[i] for i in props_idx]
+        plume_props_names = [x for x in props_names if x in ["SGAS", "AMFG", "XMF2"]]
+        properties = {x: getattr(source_data, x) for x in plume_props_names}
+        inactive_gas_cells = {
+            x: _identify_gas_less_cells(
+                {x: properties[plume_props_names[0]][x]},
+                {x: properties[plume_props_names[1]][x]},
+            )
+            for x in source_data.DATES
+        }
+        vols_ext = {
+            t: np.array([0] * len(source_data.get_vol()[t])) for t in source_data.DATES
+        }
+        for date in source_data.DATES:
+            vols_ext[date][~inactive_gas_cells[date]] = np.array(
+                source_data.get_vol()[date]
+            )[~inactive_gas_cells[date]]
+        co2_amount = Co2Data(
+            source_data.x_coord,
+            source_data.y_coord,
+            [
+                Co2DataAtTimeStep(
+                    t,
+                    np.zeros_like(np.array(vols_ext[t])),
+                    np.zeros_like(np.array(vols_ext[t])),
+                    np.array(vols_ext[t]),
+                )
+                for t in vols_ext
+            ],
+            "m3",
+            source_data.get_zone(),
+            source_data.get_region(),
+        )
+    else:
+        error_text = "Illegal calculation type: " + calc_type.name
+        error_text += "\nValid options:"
+        for calculation_type in CalculationType:
+            error_text += "\n  * " + calculation_type.name
+        error_text += "\nExiting"
+        raise ValueError(error_text)
+
+    logging.info(f"Done calculating CO2 {calc_type.name.lower()} from source data\n")
+    return co2_amount
+
+
+def calculate_co2(
+    grid_file: str,
+    unrst_file: str,
+    zone_info: Dict,
+    region_info: Dict,
+    calc_type_input: str = "mass",
+    init_file: Optional[str] = None,
+) -> Co2Data:
+    """
+    Calculates the desired amount (calc_type_input) of CO2
+
+    Args:
+      grid_file (str): Path to EGRID-file
+      unrst_file (str): Path to UNRST-file
+      calc_type_input (str): Input string with calculation type to perform
+      init_file (str): Path to INIT-file
+      zone_info (Dict): Dictionary with zone information
+      region_info (Dict): Dictionary with region information
+
+    Returns:
+      CO2Data
+
+    """
+    source_data = _extract_source_data(
+        grid_file, unrst_file, PROPERTIES_TO_EXTRACT, zone_info, region_info, init_file
+    )
+    calc_type = _set_calc_type_from_input_string(calc_type_input)
+    co2_data = _calculate_co2_data_from_source_data(source_data, calc_type=calc_type)
+    return co2_data
+
+
+if __name__ == "__main__":
+    pass