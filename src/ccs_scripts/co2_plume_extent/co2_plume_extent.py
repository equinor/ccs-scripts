--- conflicted
+++ resolved
@@ -74,11 +74,7 @@
 
 
 def _log_input_configuration(arguments: argparse.Namespace) -> None:
-<<<<<<< HEAD
-    version = "v0.4.0"
-=======
     version = "v0.5.0"
->>>>>>> 1506ab8a
     is_dev_version = True
     if is_dev_version:
         version += "_dev"
@@ -104,17 +100,10 @@
     logging.info(f"User                : {getpass.getuser()}")
     logging.info(f"Host                : {socket.gethostname()}")
     logging.info(f"Platform            : {platform.system()} ({platform.release()})")
-<<<<<<< HEAD
-    logging.info(
-        f"Python version      : \
-        {sys.version_info.major}.{sys.version_info.minor}.{sys.version_info.micro}"
-    )
-=======
     py_version = (
         f"{sys.version_info.major}.{sys.version_info.minor}.{sys.version_info.micro}"
     )
     logging.info(f"Python version      : {py_version}")
->>>>>>> 1506ab8a
 
     logging.info(f"\nCase                 : {arguments.case}")
     logging.info(f"Injection point info : {arguments.injection_point_info}")
@@ -200,21 +189,6 @@
 
 
 def _log_results(df: pd.DataFrame, amfg_key: str) -> None:
-<<<<<<< HEAD
-    logging.info("\nSummary of results:")
-    logging.info("===================")
-    logging.info(f"Number of dates             : {len(df['date'].unique()):>11}")
-    logging.info(f"First date                  : {df['date'].iloc[0]:>11}")
-    logging.info(f"Last date                   : {df['date'].iloc[-1]:>11}")
-    logging.info(
-        f"End state max distance SGAS : {df['MAX_DISTANCE_SGAS'].iloc[-1]:>11.1f}"
-    )
-    if amfg_key is not None:
-        logging.info(
-            f"End state max distance {amfg_key} : \
-            {df['MAX_DISTANCE_' + amfg_key].iloc[-1]:>11.1f}"
-        )
-=======
     dfs = df.sort_values("date")
     logging.info("\nSummary of results:")
     logging.info("===================")
@@ -227,7 +201,6 @@
     if amfg_key is not None:
         value = dfs["MAX_DISTANCE_" + amfg_key].iloc[-1]
         logging.info(f"End state max distance {amfg_key} : {value:>11.1f}")
->>>>>>> 1506ab8a
 
 
 def _collect_results_into_dataframe(
