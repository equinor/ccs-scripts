--- conflicted
+++ resolved
@@ -74,11 +74,7 @@
     dates_idx = list(range(len(all_dates)))
     if len(dates) > 0:
         co2_data.data_list = [x for x in co2_data.data_list if x.date in dates]
-<<<<<<< HEAD
-
-=======
         dates_idx = [i for i, val in enumerate(all_dates) if val in dates]
->>>>>>> 43a42e1e
     grid_folder, delete_tmp_grid_folder = _process_grid_dir(config_.output.gridfolder)
     try:
         out_property_list = translate_co2data_to_property(
@@ -87,10 +83,7 @@
             co2_mass_settings,
             grid_folder,
             RELEVANT_PROPERTIES,
-<<<<<<< HEAD
-=======
             dates_idx,
->>>>>>> 43a42e1e
         )
         co2_mass_property_to_map(config_, out_property_list)
     finally:
