--- conflicted
+++ resolved
@@ -54,26 +54,16 @@
         "--no_logging",
         help="Skip print of detailed information during execution of script",
         type=str_to_bool,
-<<<<<<< HEAD
-        nargs="?",
-        const=False,
-=======
         nargs='?',
         const=True
->>>>>>> 01c25b02
     )
     parser.add_argument(
         "--debug",
         help="Enable print of debugging data during execution of script. "
         "Normally not necessary for most users.",
         type=str_to_bool,
-<<<<<<< HEAD
-        nargs="?",
-        const=False,
-=======
         nargs='?',
         const=True
->>>>>>> 01c25b02
     )
 
     return parser
