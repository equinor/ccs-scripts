--- conflicted
+++ resolved
@@ -197,11 +197,7 @@
 
 
 def _log_input_configuration(input_path: str, output_path: str) -> None:
-<<<<<<< HEAD
-    version = "v0.9.1"
-=======
     version = "v0.9.2"
->>>>>>> 101d344d
     is_dev_version = True
     if is_dev_version:
         version += "_dev"
