--- conflicted
+++ resolved
@@ -1,125 +1,120 @@
-import os
-from pathlib import Path
-
-import pandas
-import pytest
-
-from ccs_scripts.co2_plume_extent.co2_plume_extent import (
-    __calculate_well_coordinates,
-    __export_to_csv,
-    calc_plume_extents,
-    main,
-)
-
-
-def test_calculate_well_coordinates():
-    well_picks_path = str(
-        Path(__file__).parents[1] / "tests" / "testdata_co2_plume" / "well_picks.csv"
-    )
-    x1, y1 = __calculate_well_coordinates("dummmy", ["well1"], well_picks_path)
-    assert x1 == pytest.approx(4050.0)
-    assert y1 == pytest.approx(4050.0)
-    x2, y2 = __calculate_well_coordinates("dummmy", ["well2"], well_picks_path)
-    assert x2 == pytest.approx(3000.0)
-    assert y2 == pytest.approx(3000.0)
-
-
-def test_calc_plume_extents():
-    case_path = str(
-        Path(__file__).parents[1]
-        / "tests"
-        / "data"
-        / "reek"
-        / "eclipse"
-        / "model"
-        / "2_R001_REEK-0"
-    )
-    sgas_results, _, _ = calc_plume_extents(
-        case_path,
-        (462500.0, 5933100.0),
-        threshold_sgas=0.1,
-    )
-    assert len(sgas_results) == 4
-    assert sgas_results[0][1] == 0.0
-    assert sgas_results[-1][1] == pytest.approx(1269.1237856341113)
-
-    sgas_results_2, _, _ = calc_plume_extents(
-        case_path,
-        (462500.0, 5933100.0),
-    )
-    assert len(sgas_results_2) == 4
-    assert sgas_results_2[-1][1] == 0.0
-
-    sgas_results_3, _, _ = calc_plume_extents(
-        case_path,
-        (462500.0, 5933100.0),
-        threshold_sgas=0.0001,
-    )
-    assert len(sgas_results_3) == 4
-    assert sgas_results_3[-1][1] == pytest.approx(2070.3444680185216)
-
-
-def test_export_to_csv():
-    case_path = str(
-        Path(__file__).parents[1]
-        / "tests"
-        / "data"
-        / "reek"
-        / "eclipse"
-        / "model"
-        / "2_R001_REEK-0"
-    )
-    (sgas_results, amfg_results, amfg_key) = calc_plume_extents(
-        case_path,
-        (462500.0, 5933100.0),
-        threshold_sgas=0.1,
-    )
-
-    out_file = "temp.csv"
-    __export_to_csv(sgas_results, amfg_results, amfg_key, out_file)
-    df = pandas.read_csv(out_file)
-    assert "MAX_DISTANCE_SGAS" in df.keys()
-    assert "MAX_DISTANCE_AMFG" not in df.keys()
-    assert df["MAX_DISTANCE_SGAS"].iloc[-1] == pytest.approx(1269.1237856341113)
-
-    os.remove(out_file)
-
-
-def test_plume_area(mocker):
-    case_path = str(
-        Path(__file__).parents[1]
-        / "tests"
-        / "data"
-        / "reek"
-        / "eclipse"
-        / "model"
-        / "2_R001_REEK-0"
-    )
-    output_path = str(
-        Path(__file__).parents[1] / "tests" / "testdata_co2_plume" / "plume_extent.csv"
-    )
-    mocker.patch(
-        "sys.argv",
-        [
-            "--case",
-            case_path,
-<<<<<<< HEAD
-            "[462500.0,5933100.0]",
-=======
-            "462500.0",
-            "5933100.0",
->>>>>>> 84354aa8
-            "--threshold_sgas",
-            "0.02",
-            "--output",
-            output_path,
-        ],
-    )
-    main()
-
-    df = pandas.read_csv(output_path)
-    assert "MAX_DISTANCE_SGAS" in df.keys()
-    assert "MAX_DISTANCE_AMFG" not in df.keys()
-    assert df["MAX_DISTANCE_SGAS"].iloc[-1] == pytest.approx(1915.5936794783647)
-
-    os.remove(output_path)
+import os
+from pathlib import Path
+
+import pandas
+import pytest
+
+from ccs_scripts.co2_plume_extent.co2_plume_extent import (
+    __calculate_well_coordinates,
+    __export_to_csv,
+    calc_plume_extents,
+    main,
+)
+
+
+def test_calculate_well_coordinates():
+    well_picks_path = str(
+        Path(__file__).parents[1] / "tests" / "testdata_co2_plume" / "well_picks.csv"
+    )
+    x1, y1 = __calculate_well_coordinates("dummmy", ["well1"], well_picks_path)
+    assert x1 == pytest.approx(4050.0)
+    assert y1 == pytest.approx(4050.0)
+    x2, y2 = __calculate_well_coordinates("dummmy", ["well2"], well_picks_path)
+    assert x2 == pytest.approx(3000.0)
+    assert y2 == pytest.approx(3000.0)
+
+
+def test_calc_plume_extents():
+    case_path = str(
+        Path(__file__).parents[1]
+        / "tests"
+        / "data"
+        / "reek"
+        / "eclipse"
+        / "model"
+        / "2_R001_REEK-0"
+    )
+    sgas_results, _, _ = calc_plume_extents(
+        case_path,
+        (462500.0, 5933100.0),
+        threshold_sgas=0.1,
+    )
+    assert len(sgas_results) == 4
+    assert sgas_results[0][1] == 0.0
+    assert sgas_results[-1][1] == pytest.approx(1269.1237856341113)
+
+    sgas_results_2, _, _ = calc_plume_extents(
+        case_path,
+        (462500.0, 5933100.0),
+    )
+    assert len(sgas_results_2) == 4
+    assert sgas_results_2[-1][1] == 0.0
+
+    sgas_results_3, _, _ = calc_plume_extents(
+        case_path,
+        (462500.0, 5933100.0),
+        threshold_sgas=0.0001,
+    )
+    assert len(sgas_results_3) == 4
+    assert sgas_results_3[-1][1] == pytest.approx(2070.3444680185216)
+
+
+def test_export_to_csv():
+    case_path = str(
+        Path(__file__).parents[1]
+        / "tests"
+        / "data"
+        / "reek"
+        / "eclipse"
+        / "model"
+        / "2_R001_REEK-0"
+    )
+    (sgas_results, amfg_results, amfg_key) = calc_plume_extents(
+        case_path,
+        (462500.0, 5933100.0),
+        threshold_sgas=0.1,
+    )
+
+    out_file = "temp.csv"
+    __export_to_csv(sgas_results, amfg_results, amfg_key, out_file)
+    df = pandas.read_csv(out_file)
+    assert "MAX_DISTANCE_SGAS" in df.keys()
+    assert "MAX_DISTANCE_AMFG" not in df.keys()
+    assert df["MAX_DISTANCE_SGAS"].iloc[-1] == pytest.approx(1269.1237856341113)
+
+    os.remove(out_file)
+
+
+def test_plume_area(mocker):
+    case_path = str(
+        Path(__file__).parents[1]
+        / "tests"
+        / "data"
+        / "reek"
+        / "eclipse"
+        / "model"
+        / "2_R001_REEK-0"
+    )
+    output_path = str(
+        Path(__file__).parents[1] / "tests" / "testdata_co2_plume" / "plume_extent.csv"
+    )
+    mocker.patch(
+        "sys.argv",
+        [
+            "--case",
+            case_path,
+            "[462500.0,5933100.0]",
+            "--threshold_sgas",
+            "0.02",
+            "--output",
+            output_path,
+        ],
+    )
+    main()
+
+    df = pandas.read_csv(output_path)
+    assert "MAX_DISTANCE_SGAS" in df.keys()
+    assert "MAX_DISTANCE_AMFG" not in df.keys()
+    assert df["MAX_DISTANCE_SGAS"].iloc[-1] == pytest.approx(1915.5936794783647)
+
+    os.remove(output_path)