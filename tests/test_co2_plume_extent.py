import os
from pathlib import Path

import numpy as np
import pandas
import pytest

from ccs_scripts.co2_plume_extent.co2_plume_extent import (
    Configuration,
    LineDirection,
    _calculate_well_coordinates,
    _collect_results_into_dataframe,
    calculate_distances,
    main,
)


def test_calculate_well_coordinates():
    well_picks_path = str(
        Path(__file__).parents[1] / "tests" / "testdata_co2_plume" / "well_picks.csv"
    )
    x1, y1 = _calculate_well_coordinates("dummmy", "well1", well_picks_path)
    assert x1 == pytest.approx(4050.0)
    assert y1 == pytest.approx(4050.0)
    x2, y2 = _calculate_well_coordinates("dummmy", "well2", well_picks_path)
    assert x2 == pytest.approx(3000.0)
    assert y2 == pytest.approx(3000.0)


def test_calc_plume_extents():
    case_path = str(
        Path(__file__).parents[1]
        / "tests"
        / "data"
        / "reek"
        / "eclipse"
        / "model"
        / "2_R001_REEK-0"
    )
<<<<<<< HEAD
    sgas_results, _, _ = calculate_distances(
        case_path,
        "plume_extent",
        (462500.0, 5933100.0),
=======
    config = Configuration(
        config_file="",
        calculation_type="plume_extent",
        injection_point_info="[462500.0, 5933100.0]",
        column_name="",
        case=case_path,
    )
    sgas_results, _, _ = calculate_distances(
        case_path,
        config,
>>>>>>> 109c721b
        threshold_sgas=0.1,
    )[0]
    assert len(sgas_results) == 4
    assert np.isnan(sgas_results[0][1])
    assert sgas_results[-1][1] == pytest.approx(1269.1237856341113)

    sgas_results_2, _, _ = calculate_distances(
        case_path,
<<<<<<< HEAD
        "plume_extent",
        (462500.0, 5933100.0),
    )
=======
        config,
    )[0]
>>>>>>> 109c721b
    assert len(sgas_results_2) == 4
    assert np.isnan(sgas_results_2[-1][1])

    sgas_results_3, _, _ = calculate_distances(
        case_path,
<<<<<<< HEAD
        "plume_extent",
        (462500.0, 5933100.0),
=======
        config,
>>>>>>> 109c721b
        threshold_sgas=0.0001,
    )[0]
    assert len(sgas_results_3) == 4
    assert sgas_results_3[-1][1] == pytest.approx(2070.3444680185216)


def test_calc_distances_to_point():
    case_path = str(
        Path(__file__).parents[1]
        / "tests"
        / "data"
        / "reek"
        / "eclipse"
        / "model"
        / "2_R001_REEK-0"
    )
    config = Configuration(
        config_file="",
        calculation_type="point",
        injection_point_info="[467000.0, 5934000.0]",
        column_name="",
        case=case_path,
    )
    sgas_results, _, _ = calculate_distances(
        case_path,
        config,
        threshold_sgas=0.1,
    )[0]
    assert len(sgas_results) == 4
    assert np.isnan(sgas_results[0][1])
    assert sgas_results[-1][1] == pytest.approx(4465.953446894702)


def test_calc_distances_to_line():
    case_path = str(
        Path(__file__).parents[1]
        / "tests"
        / "data"
        / "reek"
        / "eclipse"
        / "model"
        / "2_R001_REEK-0"
    )
    config = Configuration(
        config_file="",
        calculation_type="line",
        injection_point_info="[east, 467000.0]",
        column_name="",
        case=case_path,
    )
    sgas_results, _, _ = calculate_distances(
        case_path,
        config,
        threshold_sgas=0.1,
    )[0]
    assert len(sgas_results) == 4
    assert np.isnan(sgas_results[0][1])
    assert sgas_results[-1][1] == pytest.approx(4331.578703680541)

    config.distance_calculations[0].direction = LineDirection.WEST
    sgas_results, _, _ = calculate_distances(
        case_path,
        config,
        threshold_sgas=0.1,
    )[0]
    assert len(sgas_results) == 4
    assert np.isnan(sgas_results[0][1])
    assert sgas_results[-1][1] == 0.0

    config.distance_calculations[0].direction = LineDirection.NORTH
    config.distance_calculations[0].x = None
    config.distance_calculations[0].y = 5934000.0
    sgas_results, _, _ = calculate_distances(
        case_path,
        config,
        threshold_sgas=0.1,
    )[0]
    assert len(sgas_results) == 4
    assert np.isnan(sgas_results[0][1])
    assert sgas_results[-1][1] == pytest.approx(498.06528236251324)

    config.distance_calculations[0].direction = LineDirection.SOUTH
    sgas_results, _, _ = calculate_distances(
        case_path,
        config,
        threshold_sgas=0.1,
    )[0]
    assert len(sgas_results) == 4
    assert np.isnan(sgas_results[0][1])
    assert sgas_results[-1][1] == pytest.approx(0.0)


def test_export_to_csv():
    case_path = str(
        Path(__file__).parents[1]
        / "tests"
        / "data"
        / "reek"
        / "eclipse"
        / "model"
        / "2_R001_REEK-0"
    )
<<<<<<< HEAD
    (sgas_results, amfg_results, amfg_key) = calculate_distances(
        case_path,
        "plume_extent",
        (462500.0, 5933100.0),
=======
    config = Configuration(
        config_file="",
        calculation_type="plume_extent",
        injection_point_info="[462500.0, 5933100.0]",
        column_name="",
        case=case_path,
    )
    all_results = calculate_distances(
        case_path,
        config,
>>>>>>> 109c721b
        threshold_sgas=0.1,
    )

    out_file = "temp.csv"
<<<<<<< HEAD
    df = _collect_results_into_dataframe(
        sgas_results, amfg_results, amfg_key, "plume_extent"
    )
=======
    df = _collect_results_into_dataframe(all_results, config)
>>>>>>> 109c721b
    df.to_csv(out_file, index=False)

    df = pandas.read_csv(out_file)
    assert "MAX_DISTANCE_plume_extent_1_SGAS" in df.keys()
    assert "MAX_DISTANCE_plume_extent_1_AMFG" not in df.keys()
    assert df["MAX_DISTANCE_plume_extent_1_SGAS"].iloc[-1] == pytest.approx(
        1269.1237856341113
    )

    os.remove(out_file)


def test_plume_extent(mocker):
    case_path = str(
        Path(__file__).parents[1]
        / "tests"
        / "data"
        / "reek"
        / "eclipse"
        / "model"
        / "2_R001_REEK-0"
    )
    output_path = str(
        Path(__file__).parents[1] / "tests" / "testdata_co2_plume" / "plume_extent.csv"
    )
    mocker.patch(
        "sys.argv",
        [
            "--case",
            case_path,
            "--inj_point",
            "[462500.0,5933100.0]",
            "--threshold_sgas",
            "0.02",
            "--output",
            output_path,
        ],
    )
    main()

    df = pandas.read_csv(output_path)
    assert "MAX_DISTANCE_plume_extent_1_SGAS" in df.keys()
    assert "MAX_DISTANCE_plume_extent_1_AMFG" not in df.keys()
    assert df["MAX_DISTANCE_plume_extent_1_SGAS"].iloc[-1] == pytest.approx(
        1915.5936794783647
    )

    os.remove(output_path)


def _get_synthetic_case_paths(case: str):
    file_name = ""
    if case == "eclipse":
        file_name = "E_FLT_01-0"
    elif case == "pflotran":
        file_name = "P_FLT_01-0"
    case_path = str(
        Path(__file__).parents[1]
        / "tests"
        / "synthetic_model"
        / "realization-0"
        / "iter-0"
        / case
        / "model"
        / file_name
    )
    output_path = str(
        Path(__file__).parents[1] / "tests" / "testdata_co2_plume" / "plume_extent.csv"
    )
    return (case_path, output_path)


def test_plume_extent_eclipse_using_well_name(mocker):
    (case_path, output_path) = _get_synthetic_case_paths("eclipse")
    mocker.patch(
        "sys.argv",
        [
            "--case",
            case_path,
            "--inj_point",
            "INJ",
            "--threshold_sgas",
            "0.015",
            "--threshold_amfg",
            "0.0004",
            "--output",
            output_path,
        ],
    )
    main()

    df = pandas.read_csv(output_path)
    os.remove(output_path)

    answer_file = str(
        Path(__file__).parents[0]
        / "answers"
        / "plume_extent"
        / "plume_extent_eclipse.csv"
    )
    df_answer = pandas.read_csv(answer_file)

    df = df.sort_values("date")
    df_answer = df_answer.sort_values("date")
    pandas.testing.assert_frame_equal(df, df_answer)


def test_plume_extent_eclipse_using_coordinates(mocker):
    (case_path, output_path) = _get_synthetic_case_paths("eclipse")
    mocker.patch(
        "sys.argv",
        [
            "--case",
            case_path,
            "--inj_point",
            "[2124.95, 2108.24]",
            "--threshold_sgas",
            "0.015",
            "--threshold_amfg",
            "0.0004",
            "--output",
            output_path,
        ],
    )
    main()

    df = pandas.read_csv(output_path)
    os.remove(output_path)

    answer_file = str(
        Path(__file__).parents[0]
        / "answers"
        / "plume_extent"
        / "plume_extent_eclipse.csv"
    )
    df_answer = pandas.read_csv(answer_file)

    df = df.sort_values("date")
    df_answer = df_answer.sort_values("date")
    pandas.testing.assert_frame_equal(df, df_answer)


def test_plume_extent_eclipse_using_coordinates_small_thresholds(mocker):
    (case_path, output_path) = _get_synthetic_case_paths("eclipse")
    mocker.patch(
        "sys.argv",
        [
            "--case",
            case_path,
            "--inj_point",
            "[2124.95, 2108.24]",
            "--threshold_sgas",
            "0.000000001",
            "--threshold_amfg",
            "0.000000001",
            "--output",
            output_path,
        ],
    )
    main()

    df = pandas.read_csv(output_path)
    os.remove(output_path)

    answer_file = str(
        Path(__file__).parents[0]
        / "answers"
        / "plume_extent"
        / "plume_extent_eclipse_small_thresholds.csv"
    )
    df_answer = pandas.read_csv(answer_file)

    df = df.sort_values("date")
    df_answer = df_answer.sort_values("date")
    pandas.testing.assert_frame_equal(df, df_answer)


def test_plume_extent_pflotran_using_well_name(mocker):
    (case_path, output_path) = _get_synthetic_case_paths("pflotran")
    mocker.patch(
        "sys.argv",
        [
            "--case",
            case_path,
            "--inj_point",
            "INJ",
            "--threshold_sgas",
            "0.015",
            "--threshold_amfg",
            "0.0004",
            "--output",
            output_path,
        ],
    )
    main()

    df = pandas.read_csv(output_path)
    os.remove(output_path)

    answer_file = str(
        Path(__file__).parents[0]
        / "answers"
        / "plume_extent"
        / "plume_extent_pflotran.csv"
    )
    df_answer = pandas.read_csv(answer_file)

    df = df.sort_values("date")
    df_answer = df_answer.sort_values("date")
    pandas.testing.assert_frame_equal(df, df_answer)


def test_plume_extent_pflotran_using_coordinates(mocker):
    (case_path, output_path) = _get_synthetic_case_paths("pflotran")
    mocker.patch(
        "sys.argv",
        [
            "--case",
            case_path,
            "--inj_point",
            "[2124.95, 2108.24]",
            "--threshold_sgas",
            "0.015",
            "--threshold_amfg",
            "0.0004",
            "--output",
            output_path,
        ],
    )
    main()

    df = pandas.read_csv(output_path)
    os.remove(output_path)

    answer_file = str(
        Path(__file__).parents[0]
        / "answers"
        / "plume_extent"
        / "plume_extent_pflotran.csv"
    )
    df_answer = pandas.read_csv(answer_file)

    df = df.sort_values("date")
    df_answer = df_answer.sort_values("date")
    pandas.testing.assert_frame_equal(df, df_answer)


def test_plume_extent_pflotran_using_coordinates_default_thresholds(mocker):
    (case_path, output_path) = _get_synthetic_case_paths("pflotran")
    mocker.patch(
        "sys.argv",
        [
            "--case",
            case_path,
            "--inj_point",
            "[2124.95, 2108.24]",
            "--output",
            output_path,
        ],
    )
    main()

    df = pandas.read_csv(output_path)
    os.remove(output_path)

    answer_file = str(
        Path(__file__).parents[0]
        / "answers"
        / "plume_extent"
        / "plume_extent_pflotran_default_thresholds.csv"
    )
    df_answer = pandas.read_csv(answer_file)

    df = df.sort_values("date")
    df_answer = df_answer.sort_values("date")
    pandas.testing.assert_frame_equal(df, df_answer)


def test_yaml_file_pflotran(mocker):
    (case_path, output_path) = _get_synthetic_case_paths("pflotran")
    config_path = str(
        Path(__file__).parents[1] / "tests" / "yaml" / "config_co2_plume_extent.yml"
    )
    mocker.patch(
        "sys.argv",
        [
            "--case",
            case_path,
            "--config_file",
            config_path,
            "--output",
            output_path,
        ],
    )
    main()

    df = pandas.read_csv(output_path)
    os.remove(output_path)

    answer_file = str(
        Path(__file__).parents[0]
        / "answers"
        / "plume_extent"
        / "plume_extent_pflotran_yaml_file.csv"
    )
    df_answer = pandas.read_csv(answer_file)

    df = df.sort_values("date")
    df_answer = df_answer.sort_values("date")
    pandas.testing.assert_frame_equal(df, df_answer)
<|MERGE_RESOLUTION|>--- conflicted
+++ resolved
@@ -1,523 +1,492 @@
-import os
-from pathlib import Path
-
-import numpy as np
-import pandas
-import pytest
-
-from ccs_scripts.co2_plume_extent.co2_plume_extent import (
-    Configuration,
-    LineDirection,
-    _calculate_well_coordinates,
-    _collect_results_into_dataframe,
-    calculate_distances,
-    main,
-)
-
-
-def test_calculate_well_coordinates():
-    well_picks_path = str(
-        Path(__file__).parents[1] / "tests" / "testdata_co2_plume" / "well_picks.csv"
-    )
-    x1, y1 = _calculate_well_coordinates("dummmy", "well1", well_picks_path)
-    assert x1 == pytest.approx(4050.0)
-    assert y1 == pytest.approx(4050.0)
-    x2, y2 = _calculate_well_coordinates("dummmy", "well2", well_picks_path)
-    assert x2 == pytest.approx(3000.0)
-    assert y2 == pytest.approx(3000.0)
-
-
-def test_calc_plume_extents():
-    case_path = str(
-        Path(__file__).parents[1]
-        / "tests"
-        / "data"
-        / "reek"
-        / "eclipse"
-        / "model"
-        / "2_R001_REEK-0"
-    )
-<<<<<<< HEAD
-    sgas_results, _, _ = calculate_distances(
-        case_path,
-        "plume_extent",
-        (462500.0, 5933100.0),
-=======
-    config = Configuration(
-        config_file="",
-        calculation_type="plume_extent",
-        injection_point_info="[462500.0, 5933100.0]",
-        column_name="",
-        case=case_path,
-    )
-    sgas_results, _, _ = calculate_distances(
-        case_path,
-        config,
->>>>>>> 109c721b
-        threshold_sgas=0.1,
-    )[0]
-    assert len(sgas_results) == 4
-    assert np.isnan(sgas_results[0][1])
-    assert sgas_results[-1][1] == pytest.approx(1269.1237856341113)
-
-    sgas_results_2, _, _ = calculate_distances(
-        case_path,
-<<<<<<< HEAD
-        "plume_extent",
-        (462500.0, 5933100.0),
-    )
-=======
-        config,
-    )[0]
->>>>>>> 109c721b
-    assert len(sgas_results_2) == 4
-    assert np.isnan(sgas_results_2[-1][1])
-
-    sgas_results_3, _, _ = calculate_distances(
-        case_path,
-<<<<<<< HEAD
-        "plume_extent",
-        (462500.0, 5933100.0),
-=======
-        config,
->>>>>>> 109c721b
-        threshold_sgas=0.0001,
-    )[0]
-    assert len(sgas_results_3) == 4
-    assert sgas_results_3[-1][1] == pytest.approx(2070.3444680185216)
-
-
-def test_calc_distances_to_point():
-    case_path = str(
-        Path(__file__).parents[1]
-        / "tests"
-        / "data"
-        / "reek"
-        / "eclipse"
-        / "model"
-        / "2_R001_REEK-0"
-    )
-    config = Configuration(
-        config_file="",
-        calculation_type="point",
-        injection_point_info="[467000.0, 5934000.0]",
-        column_name="",
-        case=case_path,
-    )
-    sgas_results, _, _ = calculate_distances(
-        case_path,
-        config,
-        threshold_sgas=0.1,
-    )[0]
-    assert len(sgas_results) == 4
-    assert np.isnan(sgas_results[0][1])
-    assert sgas_results[-1][1] == pytest.approx(4465.953446894702)
-
-
-def test_calc_distances_to_line():
-    case_path = str(
-        Path(__file__).parents[1]
-        / "tests"
-        / "data"
-        / "reek"
-        / "eclipse"
-        / "model"
-        / "2_R001_REEK-0"
-    )
-    config = Configuration(
-        config_file="",
-        calculation_type="line",
-        injection_point_info="[east, 467000.0]",
-        column_name="",
-        case=case_path,
-    )
-    sgas_results, _, _ = calculate_distances(
-        case_path,
-        config,
-        threshold_sgas=0.1,
-    )[0]
-    assert len(sgas_results) == 4
-    assert np.isnan(sgas_results[0][1])
-    assert sgas_results[-1][1] == pytest.approx(4331.578703680541)
-
-    config.distance_calculations[0].direction = LineDirection.WEST
-    sgas_results, _, _ = calculate_distances(
-        case_path,
-        config,
-        threshold_sgas=0.1,
-    )[0]
-    assert len(sgas_results) == 4
-    assert np.isnan(sgas_results[0][1])
-    assert sgas_results[-1][1] == 0.0
-
-    config.distance_calculations[0].direction = LineDirection.NORTH
-    config.distance_calculations[0].x = None
-    config.distance_calculations[0].y = 5934000.0
-    sgas_results, _, _ = calculate_distances(
-        case_path,
-        config,
-        threshold_sgas=0.1,
-    )[0]
-    assert len(sgas_results) == 4
-    assert np.isnan(sgas_results[0][1])
-    assert sgas_results[-1][1] == pytest.approx(498.06528236251324)
-
-    config.distance_calculations[0].direction = LineDirection.SOUTH
-    sgas_results, _, _ = calculate_distances(
-        case_path,
-        config,
-        threshold_sgas=0.1,
-    )[0]
-    assert len(sgas_results) == 4
-    assert np.isnan(sgas_results[0][1])
-    assert sgas_results[-1][1] == pytest.approx(0.0)
-
-
-def test_export_to_csv():
-    case_path = str(
-        Path(__file__).parents[1]
-        / "tests"
-        / "data"
-        / "reek"
-        / "eclipse"
-        / "model"
-        / "2_R001_REEK-0"
-    )
-<<<<<<< HEAD
-    (sgas_results, amfg_results, amfg_key) = calculate_distances(
-        case_path,
-        "plume_extent",
-        (462500.0, 5933100.0),
-=======
-    config = Configuration(
-        config_file="",
-        calculation_type="plume_extent",
-        injection_point_info="[462500.0, 5933100.0]",
-        column_name="",
-        case=case_path,
-    )
-    all_results = calculate_distances(
-        case_path,
-        config,
->>>>>>> 109c721b
-        threshold_sgas=0.1,
-    )
-
-    out_file = "temp.csv"
-<<<<<<< HEAD
-    df = _collect_results_into_dataframe(
-        sgas_results, amfg_results, amfg_key, "plume_extent"
-    )
-=======
-    df = _collect_results_into_dataframe(all_results, config)
->>>>>>> 109c721b
-    df.to_csv(out_file, index=False)
-
-    df = pandas.read_csv(out_file)
-    assert "MAX_DISTANCE_plume_extent_1_SGAS" in df.keys()
-    assert "MAX_DISTANCE_plume_extent_1_AMFG" not in df.keys()
-    assert df["MAX_DISTANCE_plume_extent_1_SGAS"].iloc[-1] == pytest.approx(
-        1269.1237856341113
-    )
-
-    os.remove(out_file)
-
-
-def test_plume_extent(mocker):
-    case_path = str(
-        Path(__file__).parents[1]
-        / "tests"
-        / "data"
-        / "reek"
-        / "eclipse"
-        / "model"
-        / "2_R001_REEK-0"
-    )
-    output_path = str(
-        Path(__file__).parents[1] / "tests" / "testdata_co2_plume" / "plume_extent.csv"
-    )
-    mocker.patch(
-        "sys.argv",
-        [
-            "--case",
-            case_path,
-            "--inj_point",
-            "[462500.0,5933100.0]",
-            "--threshold_sgas",
-            "0.02",
-            "--output",
-            output_path,
-        ],
-    )
-    main()
-
-    df = pandas.read_csv(output_path)
-    assert "MAX_DISTANCE_plume_extent_1_SGAS" in df.keys()
-    assert "MAX_DISTANCE_plume_extent_1_AMFG" not in df.keys()
-    assert df["MAX_DISTANCE_plume_extent_1_SGAS"].iloc[-1] == pytest.approx(
-        1915.5936794783647
-    )
-
-    os.remove(output_path)
-
-
-def _get_synthetic_case_paths(case: str):
-    file_name = ""
-    if case == "eclipse":
-        file_name = "E_FLT_01-0"
-    elif case == "pflotran":
-        file_name = "P_FLT_01-0"
-    case_path = str(
-        Path(__file__).parents[1]
-        / "tests"
-        / "synthetic_model"
-        / "realization-0"
-        / "iter-0"
-        / case
-        / "model"
-        / file_name
-    )
-    output_path = str(
-        Path(__file__).parents[1] / "tests" / "testdata_co2_plume" / "plume_extent.csv"
-    )
-    return (case_path, output_path)
-
-
-def test_plume_extent_eclipse_using_well_name(mocker):
-    (case_path, output_path) = _get_synthetic_case_paths("eclipse")
-    mocker.patch(
-        "sys.argv",
-        [
-            "--case",
-            case_path,
-            "--inj_point",
-            "INJ",
-            "--threshold_sgas",
-            "0.015",
-            "--threshold_amfg",
-            "0.0004",
-            "--output",
-            output_path,
-        ],
-    )
-    main()
-
-    df = pandas.read_csv(output_path)
-    os.remove(output_path)
-
-    answer_file = str(
-        Path(__file__).parents[0]
-        / "answers"
-        / "plume_extent"
-        / "plume_extent_eclipse.csv"
-    )
-    df_answer = pandas.read_csv(answer_file)
-
-    df = df.sort_values("date")
-    df_answer = df_answer.sort_values("date")
-    pandas.testing.assert_frame_equal(df, df_answer)
-
-
-def test_plume_extent_eclipse_using_coordinates(mocker):
-    (case_path, output_path) = _get_synthetic_case_paths("eclipse")
-    mocker.patch(
-        "sys.argv",
-        [
-            "--case",
-            case_path,
-            "--inj_point",
-            "[2124.95, 2108.24]",
-            "--threshold_sgas",
-            "0.015",
-            "--threshold_amfg",
-            "0.0004",
-            "--output",
-            output_path,
-        ],
-    )
-    main()
-
-    df = pandas.read_csv(output_path)
-    os.remove(output_path)
-
-    answer_file = str(
-        Path(__file__).parents[0]
-        / "answers"
-        / "plume_extent"
-        / "plume_extent_eclipse.csv"
-    )
-    df_answer = pandas.read_csv(answer_file)
-
-    df = df.sort_values("date")
-    df_answer = df_answer.sort_values("date")
-    pandas.testing.assert_frame_equal(df, df_answer)
-
-
-def test_plume_extent_eclipse_using_coordinates_small_thresholds(mocker):
-    (case_path, output_path) = _get_synthetic_case_paths("eclipse")
-    mocker.patch(
-        "sys.argv",
-        [
-            "--case",
-            case_path,
-            "--inj_point",
-            "[2124.95, 2108.24]",
-            "--threshold_sgas",
-            "0.000000001",
-            "--threshold_amfg",
-            "0.000000001",
-            "--output",
-            output_path,
-        ],
-    )
-    main()
-
-    df = pandas.read_csv(output_path)
-    os.remove(output_path)
-
-    answer_file = str(
-        Path(__file__).parents[0]
-        / "answers"
-        / "plume_extent"
-        / "plume_extent_eclipse_small_thresholds.csv"
-    )
-    df_answer = pandas.read_csv(answer_file)
-
-    df = df.sort_values("date")
-    df_answer = df_answer.sort_values("date")
-    pandas.testing.assert_frame_equal(df, df_answer)
-
-
-def test_plume_extent_pflotran_using_well_name(mocker):
-    (case_path, output_path) = _get_synthetic_case_paths("pflotran")
-    mocker.patch(
-        "sys.argv",
-        [
-            "--case",
-            case_path,
-            "--inj_point",
-            "INJ",
-            "--threshold_sgas",
-            "0.015",
-            "--threshold_amfg",
-            "0.0004",
-            "--output",
-            output_path,
-        ],
-    )
-    main()
-
-    df = pandas.read_csv(output_path)
-    os.remove(output_path)
-
-    answer_file = str(
-        Path(__file__).parents[0]
-        / "answers"
-        / "plume_extent"
-        / "plume_extent_pflotran.csv"
-    )
-    df_answer = pandas.read_csv(answer_file)
-
-    df = df.sort_values("date")
-    df_answer = df_answer.sort_values("date")
-    pandas.testing.assert_frame_equal(df, df_answer)
-
-
-def test_plume_extent_pflotran_using_coordinates(mocker):
-    (case_path, output_path) = _get_synthetic_case_paths("pflotran")
-    mocker.patch(
-        "sys.argv",
-        [
-            "--case",
-            case_path,
-            "--inj_point",
-            "[2124.95, 2108.24]",
-            "--threshold_sgas",
-            "0.015",
-            "--threshold_amfg",
-            "0.0004",
-            "--output",
-            output_path,
-        ],
-    )
-    main()
-
-    df = pandas.read_csv(output_path)
-    os.remove(output_path)
-
-    answer_file = str(
-        Path(__file__).parents[0]
-        / "answers"
-        / "plume_extent"
-        / "plume_extent_pflotran.csv"
-    )
-    df_answer = pandas.read_csv(answer_file)
-
-    df = df.sort_values("date")
-    df_answer = df_answer.sort_values("date")
-    pandas.testing.assert_frame_equal(df, df_answer)
-
-
-def test_plume_extent_pflotran_using_coordinates_default_thresholds(mocker):
-    (case_path, output_path) = _get_synthetic_case_paths("pflotran")
-    mocker.patch(
-        "sys.argv",
-        [
-            "--case",
-            case_path,
-            "--inj_point",
-            "[2124.95, 2108.24]",
-            "--output",
-            output_path,
-        ],
-    )
-    main()
-
-    df = pandas.read_csv(output_path)
-    os.remove(output_path)
-
-    answer_file = str(
-        Path(__file__).parents[0]
-        / "answers"
-        / "plume_extent"
-        / "plume_extent_pflotran_default_thresholds.csv"
-    )
-    df_answer = pandas.read_csv(answer_file)
-
-    df = df.sort_values("date")
-    df_answer = df_answer.sort_values("date")
-    pandas.testing.assert_frame_equal(df, df_answer)
-
-
-def test_yaml_file_pflotran(mocker):
-    (case_path, output_path) = _get_synthetic_case_paths("pflotran")
-    config_path = str(
-        Path(__file__).parents[1] / "tests" / "yaml" / "config_co2_plume_extent.yml"
-    )
-    mocker.patch(
-        "sys.argv",
-        [
-            "--case",
-            case_path,
-            "--config_file",
-            config_path,
-            "--output",
-            output_path,
-        ],
-    )
-    main()
-
-    df = pandas.read_csv(output_path)
-    os.remove(output_path)
-
-    answer_file = str(
-        Path(__file__).parents[0]
-        / "answers"
-        / "plume_extent"
-        / "plume_extent_pflotran_yaml_file.csv"
-    )
-    df_answer = pandas.read_csv(answer_file)
-
-    df = df.sort_values("date")
-    df_answer = df_answer.sort_values("date")
-    pandas.testing.assert_frame_equal(df, df_answer)
+import os
+from pathlib import Path
+
+import numpy as np
+import pandas
+import pytest
+
+from ccs_scripts.co2_plume_extent.co2_plume_extent import (
+    Configuration,
+    LineDirection,
+    _calculate_well_coordinates,
+    _collect_results_into_dataframe,
+    calculate_distances,
+    main,
+)
+
+
+def test_calculate_well_coordinates():
+    well_picks_path = str(
+        Path(__file__).parents[1] / "tests" / "testdata_co2_plume" / "well_picks.csv"
+    )
+    x1, y1 = _calculate_well_coordinates("dummmy", "well1", well_picks_path)
+    assert x1 == pytest.approx(4050.0)
+    assert y1 == pytest.approx(4050.0)
+    x2, y2 = _calculate_well_coordinates("dummmy", "well2", well_picks_path)
+    assert x2 == pytest.approx(3000.0)
+    assert y2 == pytest.approx(3000.0)
+
+
+def test_calc_plume_extents():
+    case_path = str(
+        Path(__file__).parents[1]
+        / "tests"
+        / "data"
+        / "reek"
+        / "eclipse"
+        / "model"
+        / "2_R001_REEK-0"
+    )
+    config = Configuration(
+        config_file="",
+        calculation_type="plume_extent",
+        injection_point_info="[462500.0, 5933100.0]",
+        column_name="",
+        case=case_path,
+    )
+    sgas_results, _, _ = calculate_distances(
+        case_path,
+        config,
+        threshold_sgas=0.1,
+    )[0]
+    assert len(sgas_results) == 4
+    assert np.isnan(sgas_results[0][1])
+    assert sgas_results[-1][1] == pytest.approx(1269.1237856341113)
+
+    sgas_results_2, _, _ = calculate_distances(
+        case_path,
+        config,
+    )[0]
+    assert len(sgas_results_2) == 4
+    assert np.isnan(sgas_results_2[-1][1])
+
+    sgas_results_3, _, _ = calculate_distances(
+        case_path,
+        config,
+        threshold_sgas=0.0001,
+    )[0]
+    assert len(sgas_results_3) == 4
+    assert sgas_results_3[-1][1] == pytest.approx(2070.3444680185216)
+
+
+def test_calc_distances_to_point():
+    case_path = str(
+        Path(__file__).parents[1]
+        / "tests"
+        / "data"
+        / "reek"
+        / "eclipse"
+        / "model"
+        / "2_R001_REEK-0"
+    )
+    config = Configuration(
+        config_file="",
+        calculation_type="point",
+        injection_point_info="[467000.0, 5934000.0]",
+        column_name="",
+        case=case_path,
+    )
+    sgas_results, _, _ = calculate_distances(
+        case_path,
+        config,
+        threshold_sgas=0.1,
+    )[0]
+    assert len(sgas_results) == 4
+    assert np.isnan(sgas_results[0][1])
+    assert sgas_results[-1][1] == pytest.approx(4465.953446894702)
+
+
+def test_calc_distances_to_line():
+    case_path = str(
+        Path(__file__).parents[1]
+        / "tests"
+        / "data"
+        / "reek"
+        / "eclipse"
+        / "model"
+        / "2_R001_REEK-0"
+    )
+    config = Configuration(
+        config_file="",
+        calculation_type="line",
+        injection_point_info="[east, 467000.0]",
+        column_name="",
+        case=case_path,
+    )
+    sgas_results, _, _ = calculate_distances(
+        case_path,
+        config,
+        threshold_sgas=0.1,
+    )[0]
+    assert len(sgas_results) == 4
+    assert np.isnan(sgas_results[0][1])
+    assert sgas_results[-1][1] == pytest.approx(4331.578703680541)
+
+    config.distance_calculations[0].direction = LineDirection.WEST
+    sgas_results, _, _ = calculate_distances(
+        case_path,
+        config,
+        threshold_sgas=0.1,
+    )[0]
+    assert len(sgas_results) == 4
+    assert np.isnan(sgas_results[0][1])
+    assert sgas_results[-1][1] == 0.0
+
+    config.distance_calculations[0].direction = LineDirection.NORTH
+    config.distance_calculations[0].x = None
+    config.distance_calculations[0].y = 5934000.0
+    sgas_results, _, _ = calculate_distances(
+        case_path,
+        config,
+        threshold_sgas=0.1,
+    )[0]
+    assert len(sgas_results) == 4
+    assert np.isnan(sgas_results[0][1])
+    assert sgas_results[-1][1] == pytest.approx(498.06528236251324)
+
+    config.distance_calculations[0].direction = LineDirection.SOUTH
+    sgas_results, _, _ = calculate_distances(
+        case_path,
+        config,
+        threshold_sgas=0.1,
+    )[0]
+    assert len(sgas_results) == 4
+    assert np.isnan(sgas_results[0][1])
+    assert sgas_results[-1][1] == pytest.approx(0.0)
+
+
+def test_export_to_csv():
+    case_path = str(
+        Path(__file__).parents[1]
+        / "tests"
+        / "data"
+        / "reek"
+        / "eclipse"
+        / "model"
+        / "2_R001_REEK-0"
+    )
+    config = Configuration(
+        config_file="",
+        calculation_type="plume_extent",
+        injection_point_info="[462500.0, 5933100.0]",
+        column_name="",
+        case=case_path,
+    )
+    all_results = calculate_distances(
+        case_path,
+        config,
+        threshold_sgas=0.1,
+    )
+
+    out_file = "temp.csv"
+    df = _collect_results_into_dataframe(all_results, config)
+    df.to_csv(out_file, index=False)
+
+    df = pandas.read_csv(out_file)
+    assert "MAX_DISTANCE_plume_extent_1_SGAS" in df.keys()
+    assert "MAX_DISTANCE_plume_extent_1_AMFG" not in df.keys()
+    assert df["MAX_DISTANCE_plume_extent_1_SGAS"].iloc[-1] == pytest.approx(
+        1269.1237856341113
+    )
+
+    os.remove(out_file)
+
+
+def test_plume_extent(mocker):
+    case_path = str(
+        Path(__file__).parents[1]
+        / "tests"
+        / "data"
+        / "reek"
+        / "eclipse"
+        / "model"
+        / "2_R001_REEK-0"
+    )
+    output_path = str(
+        Path(__file__).parents[1] / "tests" / "testdata_co2_plume" / "plume_extent.csv"
+    )
+    mocker.patch(
+        "sys.argv",
+        [
+            "--case",
+            case_path,
+            "--inj_point",
+            "[462500.0,5933100.0]",
+            "--threshold_sgas",
+            "0.02",
+            "--output",
+            output_path,
+        ],
+    )
+    main()
+
+    df = pandas.read_csv(output_path)
+    assert "MAX_DISTANCE_plume_extent_1_SGAS" in df.keys()
+    assert "MAX_DISTANCE_plume_extent_1_AMFG" not in df.keys()
+    assert df["MAX_DISTANCE_plume_extent_1_SGAS"].iloc[-1] == pytest.approx(
+        1915.5936794783647
+    )
+
+    os.remove(output_path)
+
+
+def _get_synthetic_case_paths(case: str):
+    file_name = ""
+    if case == "eclipse":
+        file_name = "E_FLT_01-0"
+    elif case == "pflotran":
+        file_name = "P_FLT_01-0"
+    case_path = str(
+        Path(__file__).parents[1]
+        / "tests"
+        / "synthetic_model"
+        / "realization-0"
+        / "iter-0"
+        / case
+        / "model"
+        / file_name
+    )
+    output_path = str(
+        Path(__file__).parents[1] / "tests" / "testdata_co2_plume" / "plume_extent.csv"
+    )
+    return (case_path, output_path)
+
+
+def test_plume_extent_eclipse_using_well_name(mocker):
+    (case_path, output_path) = _get_synthetic_case_paths("eclipse")
+    mocker.patch(
+        "sys.argv",
+        [
+            "--case",
+            case_path,
+            "--inj_point",
+            "INJ",
+            "--threshold_sgas",
+            "0.015",
+            "--threshold_amfg",
+            "0.0004",
+            "--output",
+            output_path,
+        ],
+    )
+    main()
+
+    df = pandas.read_csv(output_path)
+    os.remove(output_path)
+
+    answer_file = str(
+        Path(__file__).parents[0]
+        / "answers"
+        / "plume_extent"
+        / "plume_extent_eclipse.csv"
+    )
+    df_answer = pandas.read_csv(answer_file)
+
+    df = df.sort_values("date")
+    df_answer = df_answer.sort_values("date")
+    pandas.testing.assert_frame_equal(df, df_answer)
+
+
+def test_plume_extent_eclipse_using_coordinates(mocker):
+    (case_path, output_path) = _get_synthetic_case_paths("eclipse")
+    mocker.patch(
+        "sys.argv",
+        [
+            "--case",
+            case_path,
+            "--inj_point",
+            "[2124.95, 2108.24]",
+            "--threshold_sgas",
+            "0.015",
+            "--threshold_amfg",
+            "0.0004",
+            "--output",
+            output_path,
+        ],
+    )
+    main()
+
+    df = pandas.read_csv(output_path)
+    os.remove(output_path)
+
+    answer_file = str(
+        Path(__file__).parents[0]
+        / "answers"
+        / "plume_extent"
+        / "plume_extent_eclipse.csv"
+    )
+    df_answer = pandas.read_csv(answer_file)
+
+    df = df.sort_values("date")
+    df_answer = df_answer.sort_values("date")
+    pandas.testing.assert_frame_equal(df, df_answer)
+
+
+def test_plume_extent_eclipse_using_coordinates_small_thresholds(mocker):
+    (case_path, output_path) = _get_synthetic_case_paths("eclipse")
+    mocker.patch(
+        "sys.argv",
+        [
+            "--case",
+            case_path,
+            "--inj_point",
+            "[2124.95, 2108.24]",
+            "--threshold_sgas",
+            "0.000000001",
+            "--threshold_amfg",
+            "0.000000001",
+            "--output",
+            output_path,
+        ],
+    )
+    main()
+
+    df = pandas.read_csv(output_path)
+    os.remove(output_path)
+
+    answer_file = str(
+        Path(__file__).parents[0]
+        / "answers"
+        / "plume_extent"
+        / "plume_extent_eclipse_small_thresholds.csv"
+    )
+    df_answer = pandas.read_csv(answer_file)
+
+    df = df.sort_values("date")
+    df_answer = df_answer.sort_values("date")
+    pandas.testing.assert_frame_equal(df, df_answer)
+
+
+def test_plume_extent_pflotran_using_well_name(mocker):
+    (case_path, output_path) = _get_synthetic_case_paths("pflotran")
+    mocker.patch(
+        "sys.argv",
+        [
+            "--case",
+            case_path,
+            "--inj_point",
+            "INJ",
+            "--threshold_sgas",
+            "0.015",
+            "--threshold_amfg",
+            "0.0004",
+            "--output",
+            output_path,
+        ],
+    )
+    main()
+
+    df = pandas.read_csv(output_path)
+    os.remove(output_path)
+
+    answer_file = str(
+        Path(__file__).parents[0]
+        / "answers"
+        / "plume_extent"
+        / "plume_extent_pflotran.csv"
+    )
+    df_answer = pandas.read_csv(answer_file)
+
+    df = df.sort_values("date")
+    df_answer = df_answer.sort_values("date")
+    pandas.testing.assert_frame_equal(df, df_answer)
+
+
+def test_plume_extent_pflotran_using_coordinates(mocker):
+    (case_path, output_path) = _get_synthetic_case_paths("pflotran")
+    mocker.patch(
+        "sys.argv",
+        [
+            "--case",
+            case_path,
+            "--inj_point",
+            "[2124.95, 2108.24]",
+            "--threshold_sgas",
+            "0.015",
+            "--threshold_amfg",
+            "0.0004",
+            "--output",
+            output_path,
+        ],
+    )
+    main()
+
+    df = pandas.read_csv(output_path)
+    os.remove(output_path)
+
+    answer_file = str(
+        Path(__file__).parents[0]
+        / "answers"
+        / "plume_extent"
+        / "plume_extent_pflotran.csv"
+    )
+    df_answer = pandas.read_csv(answer_file)
+
+    df = df.sort_values("date")
+    df_answer = df_answer.sort_values("date")
+    pandas.testing.assert_frame_equal(df, df_answer)
+
+
+def test_plume_extent_pflotran_using_coordinates_default_thresholds(mocker):
+    (case_path, output_path) = _get_synthetic_case_paths("pflotran")
+    mocker.patch(
+        "sys.argv",
+        [
+            "--case",
+            case_path,
+            "--inj_point",
+            "[2124.95, 2108.24]",
+            "--output",
+            output_path,
+        ],
+    )
+    main()
+
+    df = pandas.read_csv(output_path)
+    os.remove(output_path)
+
+    answer_file = str(
+        Path(__file__).parents[0]
+        / "answers"
+        / "plume_extent"
+        / "plume_extent_pflotran_default_thresholds.csv"
+    )
+    df_answer = pandas.read_csv(answer_file)
+
+    df = df.sort_values("date")
+    df_answer = df_answer.sort_values("date")
+    pandas.testing.assert_frame_equal(df, df_answer)
+
+
+def test_yaml_file_pflotran(mocker):
+    (case_path, output_path) = _get_synthetic_case_paths("pflotran")
+    config_path = str(
+        Path(__file__).parents[1] / "tests" / "yaml" / "config_co2_plume_extent.yml"
+    )
+    mocker.patch(
+        "sys.argv",
+        [
+            "--case",
+            case_path,
+            "--config_file",
+            config_path,
+            "--output",
+            output_path,
+        ],
+    )
+    main()
+
+    df = pandas.read_csv(output_path)
+    os.remove(output_path)
+
+    answer_file = str(
+        Path(__file__).parents[0]
+        / "answers"
+        / "plume_extent"
+        / "plume_extent_pflotran_yaml_file.csv"
+    )
+    df_answer = pandas.read_csv(answer_file)
+
+    df = df.sort_values("date")
+    df_answer = df_answer.sort_values("date")
+    pandas.testing.assert_frame_equal(df, df_answer)